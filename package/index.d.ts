<<<<<<< HEAD
import * as webpackMerge from "webpack-merge"
import type { Configuration } from "webpack"
declare const _default: {
  customizeArray: typeof webpackMerge.customizeArray
  customizeObject: typeof webpackMerge.customizeObject
  CustomizeRule: typeof webpackMerge.CustomizeRule
  merge: typeof webpackMerge.merge
  default: typeof webpackMerge.merge
  mergeWithCustomize: typeof webpackMerge.mergeWithCustomize
  mergeWithRules: typeof webpackMerge.mergeWithRules
  unique: typeof webpackMerge.unique
  config: import("./types").Config
  devServer: import("./types").DevServerConfig
  generateWebpackConfig: (
    extraConfig?: Configuration,
    ...extraArgs: unknown[]
  ) => Configuration
=======
/**
 * Manual type definitions for Shakapacker package exports.
 *
 * This file is manually maintained because TypeScript cannot infer types
 * from the `export =` syntax with dynamic require() calls in index.ts.
 *
 * When adding/modifying exports in index.ts, update this file accordingly.
 */

// @ts-ignore: webpack is an optional peer dependency (using type-only import)
import type { Configuration, RuleSetRule } from "webpack"
import type { Config, DevServerConfig, Env } from "./types"

/**
 * The shape of the Shakapacker module exports.
 * This interface represents the object exported via CommonJS `export =`.
 */
interface ShakapackerExports {
  /** Shakapacker configuration from shakapacker.yml */
  config: Config
  /** Development server configuration */
  devServer: DevServerConfig
  /** Base webpack/rspack configuration */
>>>>>>> 69b52e2b
  baseConfig: Configuration
  env: {
    railsEnv: any
    nodeEnv: any
    isProduction: boolean
    isDevelopment: boolean
    runningWebpackDevServer: boolean
  }
  rules: any
  moduleExists: (packageName: string) => boolean
  canProcess: <T = unknown>(
    rule: string,
    fn: (modulePath: string) => T
  ) => T | null
  inliningCss: boolean
<<<<<<< HEAD
=======
  /** Generate webpack configuration with optional custom config */
  generateWebpackConfig: (extraConfig?: Configuration) => Configuration
  /** webpack-merge's merge function */
  merge: typeof import("webpack-merge").merge
  /** webpack-merge's mergeWithCustomize function */
  mergeWithCustomize: typeof import("webpack-merge").mergeWithCustomize
  /** webpack-merge's mergeWithRules function */
  mergeWithRules: typeof import("webpack-merge").mergeWithRules
  /** webpack-merge's unique function */
  unique: typeof import("webpack-merge").unique
>>>>>>> 69b52e2b
}
export = _default
//# sourceMappingURL=index.d.ts.map<|MERGE_RESOLUTION|>--- conflicted
+++ resolved
@@ -1,22 +1,3 @@
-<<<<<<< HEAD
-import * as webpackMerge from "webpack-merge"
-import type { Configuration } from "webpack"
-declare const _default: {
-  customizeArray: typeof webpackMerge.customizeArray
-  customizeObject: typeof webpackMerge.customizeObject
-  CustomizeRule: typeof webpackMerge.CustomizeRule
-  merge: typeof webpackMerge.merge
-  default: typeof webpackMerge.merge
-  mergeWithCustomize: typeof webpackMerge.mergeWithCustomize
-  mergeWithRules: typeof webpackMerge.mergeWithRules
-  unique: typeof webpackMerge.unique
-  config: import("./types").Config
-  devServer: import("./types").DevServerConfig
-  generateWebpackConfig: (
-    extraConfig?: Configuration,
-    ...extraArgs: unknown[]
-  ) => Configuration
-=======
 /**
  * Manual type definitions for Shakapacker package exports.
  *
@@ -40,7 +21,6 @@
   /** Development server configuration */
   devServer: DevServerConfig
   /** Base webpack/rspack configuration */
->>>>>>> 69b52e2b
   baseConfig: Configuration
   env: {
     railsEnv: any
@@ -56,8 +36,6 @@
     fn: (modulePath: string) => T
   ) => T | null
   inliningCss: boolean
-<<<<<<< HEAD
-=======
   /** Generate webpack configuration with optional custom config */
   generateWebpackConfig: (extraConfig?: Configuration) => Configuration
   /** webpack-merge's merge function */
@@ -68,7 +46,8 @@
   mergeWithRules: typeof import("webpack-merge").mergeWithRules
   /** webpack-merge's unique function */
   unique: typeof import("webpack-merge").unique
->>>>>>> 69b52e2b
 }
+
+declare const _default: ShakapackerExports
 export = _default
 //# sourceMappingURL=index.d.ts.map