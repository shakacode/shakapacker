import { relative, isAbsolute } from "path"
import { ConfigMetadata } from "./types"
import { getDocForKey } from "./configDocs"

/**
 * Serializes webpack/rspack config to YAML format with optional inline documentation.
 * Handles functions, RegExp, and special objects that don't serialize well to standard YAML.
 */
export class YamlSerializer {
  private annotate: boolean

  private appRoot: string

  constructor(options: { annotate: boolean; appRoot: string }) {
    this.annotate = options.annotate
    this.appRoot = options.appRoot
  }

  /**
   * Serialize a config object to YAML string with metadata header
   */
  serialize(config: unknown, metadata: ConfigMetadata): string {
    const output: string[] = []

    // Add metadata header
    output.push(YamlSerializer.createHeader(metadata))
    output.push("")

    // Serialize the config
    output.push(this.serializeValue(config, 0, ""))

    return output.join("\n")
  }

  private static createHeader(metadata: ConfigMetadata): string {
    const lines: string[] = []
    lines.push(`# ${"=".repeat(77)}`)
    lines.push("# Webpack/Rspack Configuration Export")
    lines.push(`# Generated: ${metadata.exportedAt}`)
    lines.push(`# Environment: ${metadata.environment}`)
    lines.push(`# Bundler: ${metadata.bundler}`)
    lines.push(`# Config Type: ${metadata.configType}`)
    if (metadata.configCount > 1) {
      lines.push(`# Total Configs: ${metadata.configCount}`)
    }
    lines.push(`# ${"=".repeat(77)}`)
    return lines.join("\n")
  }

  private serializeValue(
    value: unknown,
    indent: number,
    keyPath: string
  ): string {
    if (value === null || value === undefined) {
      return "null"
    }

    if (typeof value === "boolean") {
      return value.toString()
    }

    if (typeof value === "number") {
      return value.toString()
    }

    if (typeof value === "string") {
      return this.serializeString(value, indent)
    }

    if (typeof value === "function") {
<<<<<<< HEAD
      return this.serializeFunction(value as (...args: unknown[]) => unknown)
=======
      return this.serializeFunction(value, indent)
>>>>>>> 15a0048d
    }

    if (value instanceof RegExp) {
      // Extract pattern without surrounding slashes: "/pattern/flags" -> "pattern"
      // Include flags as inline comment when present for semantic clarity
      const regexStr = value.toString()
      const lastSlash = regexStr.lastIndexOf("/")
      const pattern = regexStr.slice(1, lastSlash)
      const flags = regexStr.slice(lastSlash + 1)

      const serializedPattern = this.serializeString(pattern, indent)

      // Add flags as inline comment if present (e.g., "pattern" # flags: gi)
      if (flags) {
        return `${serializedPattern} # flags: ${flags}`
      }

      return serializedPattern
    }

    if (Array.isArray(value)) {
      return this.serializeArray(value, indent, keyPath)
    }

    if (typeof value === "object") {
      return this.serializeObject(
        value as Record<string, unknown>,
        indent,
        keyPath
      )
    }

    // Fallback for any other types (symbols, etc)
    return JSON.stringify(value)
  }

  private serializeString(str: string, indent: number = 0): string {
    // Make absolute paths relative for cleaner output
    const cleaned = this.makePathRelative(str)

    // Handle multiline strings
    if (cleaned.includes("\n")) {
      const lines = cleaned.split("\n")
      const lineIndent = " ".repeat(indent + 2)
      return `|\n${lines.map((line) => lineIndent + line).join("\n")}`
    }

    // Escape strings that need quoting in YAML
    // YAML has many special characters that can cause parsing errors:
    // : # ' " (basic delimiters)
    // [ ] { } (flow collections)
    // * & ! @ ` (special constructs: aliases, anchors, tags)
    if (
      cleaned.includes(":") ||
      cleaned.includes("#") ||
      cleaned.includes("'") ||
      cleaned.includes('"') ||
      cleaned.includes("[") ||
      cleaned.includes("]") ||
      cleaned.includes("{") ||
      cleaned.includes("}") ||
      cleaned.includes("*") ||
      cleaned.includes("&") ||
      cleaned.includes("!") ||
      cleaned.includes("@") ||
      cleaned.includes("`") ||
      cleaned.startsWith(" ") ||
      cleaned.endsWith(" ")
    ) {
      // Escape backslashes first, then quotes to avoid double-escaping
      return `"${cleaned.replace(/\\/g, "\\\\").replace(/"/g, '\\"')}"`
    }

    return cleaned
  }

<<<<<<< HEAD
  private serializeFunction(fn: (...args: unknown[]) => unknown): string {
=======
  private serializeFunction(fn: Function, indent: number = 0): string {
>>>>>>> 15a0048d
    // Get function source code
    const source = fn.toString()

    // Pretty-print function: maintain readable formatting
    const lines = source.split("\n")

    // For very long functions, truncate
    const maxLines = 50
    const truncated = lines.length > maxLines
    const displayLines = truncated ? lines.slice(0, maxLines) : lines

    // Clean up indentation while preserving structure
    const minIndent = Math.min(
      ...displayLines
        .filter((l) => l.trim().length > 0)
        .map((l) => l.match(/^\s*/)?.[0].length || 0)
    )

    const formatted =
      displayLines.map((line) => line.substring(minIndent)).join("\n") +
      (truncated ? "\n..." : "")

    // Use serializeString to properly handle multiline with correct indentation
    return this.serializeString(formatted, indent)
  }

  private serializeArray(
    arr: unknown[],
    indent: number,
    keyPath: string
  ): string {
    if (arr.length === 0) {
      return "[]"
    }

    const lines: string[] = []
    const itemIndent = " ".repeat(indent + 2)
    const contentIndent = " ".repeat(indent + 4)

    arr.forEach((item, index) => {
      const itemPath = `${keyPath}[${index}]`

      // Check if this is a plugin object and add its name as a comment
      const pluginName = YamlSerializer.getConstructorName(item)
      const isPlugin = pluginName && /(^|\.)plugins\[\d+\]/.test(itemPath)
      const isEmpty =
        typeof item === "object" &&
        item !== null &&
        !Array.isArray(item) &&
        Object.keys(item).length === 0

      // For non-empty plugins, add comment before the plugin
      // For empty plugins, the name will be shown inline
      if (isPlugin && !isEmpty) {
        lines.push(`${itemIndent}# ${pluginName}`)
      }

      const serialized = this.serializeValue(item, indent + 4, itemPath)

      // Add documentation for array items if available
      if (this.annotate) {
        const doc = getDocForKey(itemPath)
        if (doc) {
          lines.push(`${itemIndent}# ${doc}`)
        }
      }

      if (typeof item === "object" && !Array.isArray(item) && item !== null) {
        // For objects in arrays, emit marker on its own line and indent content
        lines.push(`${itemIndent}-`)
        const nonEmptyLines = serialized
          .split("\n")
          .filter((line: string) => line.trim().length > 0)
        // Compute minimum leading whitespace to preserve relative indentation
        const minIndent = Math.min(
          ...nonEmptyLines.map(
            (line: string) => line.match(/^\s*/)?.[0].length || 0
          )
        )
        nonEmptyLines.forEach((line: string) => {
          // Remove only the common indent, preserving relative indentation
          lines.push(contentIndent + line.substring(minIndent))
        })
      } else if (serialized.includes("\n")) {
        // For multiline values, emit marker on its own line and indent content
        lines.push(`${itemIndent}-`)
        const nonEmptyLines = serialized
          .split("\n")
          .filter((line: string) => line.trim().length > 0)
        // Compute minimum leading whitespace to preserve relative indentation
        const minIndent = Math.min(
          ...nonEmptyLines.map(
            (line: string) => line.match(/^\s*/)?.[0].length || 0
          )
        )
        nonEmptyLines.forEach((line: string) => {
          // Remove only the common indent, preserving relative indentation
          lines.push(contentIndent + line.substring(minIndent))
        })
      } else {
        // For simple values, keep on same line
        lines.push(`${itemIndent}- ${serialized}`)
      }
    })

    return `\n${lines.join("\n")}`
  }

  private serializeObject(
    obj: Record<string, unknown>,
    indent: number,
    keyPath: string
  ): string {
    const keys = Object.keys(obj).sort()
    const constructorName = YamlSerializer.getConstructorName(obj)

    // For empty objects, show constructor name if available
    if (keys.length === 0) {
      if (constructorName) {
        return `{} # ${constructorName}`
      }
      return "{}"
    }

    const lines: string[] = []
    const keyIndent = " ".repeat(indent)
    const valueIndent = " ".repeat(indent + 2)

    keys.forEach((key) => {
      const value = obj[key]
      const fullKeyPath = keyPath ? `${keyPath}.${key}` : key

      // Add documentation comment if available and annotation is enabled
      if (this.annotate) {
        const doc = getDocForKey(fullKeyPath)
        if (doc) {
          lines.push(`${keyIndent}# ${doc}`)
        }
      }

      // Handle multiline strings specially with block scalar
      if (typeof value === "string" && value.includes("\n")) {
        lines.push(`${keyIndent}${key}: |`)
        for (const line of value.split("\n")) {
          lines.push(`${valueIndent}${line}`)
        }
      } else if (value instanceof RegExp || typeof value === "function") {
        // Handle RegExp and functions explicitly before the generic object check
        // to prevent them from being treated as empty objects (RegExp/functions
        // have no enumerable keys but should serialize as their string representation)
        const serialized = this.serializeValue(value, indent + 2, fullKeyPath)
        lines.push(`${keyIndent}${key}: ${serialized}`)
      } else if (
        typeof value === "object" &&
        value !== null &&
        !Array.isArray(value)
      ) {
        if (Object.keys(value).length === 0) {
          lines.push(`${keyIndent}${key}: {}`)
        } else {
          lines.push(`${keyIndent}${key}:`)
          const nestedLines = this.serializeObject(
            value as Record<string, unknown>,
            indent + 2,
            fullKeyPath
          )
          lines.push(nestedLines)
        }
      } else if (Array.isArray(value)) {
        if (value.length === 0) {
          lines.push(`${keyIndent}${key}: []`)
        } else {
          lines.push(`${keyIndent}${key}:`)
          const arrayLines = this.serializeArray(value, indent + 2, fullKeyPath)
          lines.push(arrayLines)
        }
      } else {
        const serialized = this.serializeValue(value, indent + 2, fullKeyPath)
        lines.push(`${keyIndent}${key}: ${serialized}`)
      }
    })

    return lines.join("\n")
  }

  private makePathRelative(str: string): string {
    if (typeof str !== "string") return str
    if (!isAbsolute(str)) return str

    // Convert absolute paths to relative paths using path.relative
    const rel = relative(this.appRoot, str)

    if (rel === "") {
      return "."
    }

    // If path is outside appRoot or already absolute, keep original
    if (rel.startsWith("..") || isAbsolute(rel)) {
      return str
    }

    return `./${rel}`
  }

  /**
   * Extracts the constructor name from an object
   * Returns null for plain objects (Object constructor)
   */
  private static getConstructorName(obj: unknown): string | null {
    if (!obj || typeof obj !== "object") return null
    if (Array.isArray(obj)) return null

    const constructorName = (obj as Record<string, unknown>).constructor
    if (
      !constructorName ||
      typeof constructorName !== "function" ||
      constructorName.name === "Object"
    ) {
      return null
    }

    return constructorName.name
  }
}<|MERGE_RESOLUTION|>--- conflicted
+++ resolved
@@ -69,11 +69,10 @@
     }
 
     if (typeof value === "function") {
-<<<<<<< HEAD
-      return this.serializeFunction(value as (...args: unknown[]) => unknown)
-=======
-      return this.serializeFunction(value, indent)
->>>>>>> 15a0048d
+      return this.serializeFunction(
+        value as (...args: unknown[]) => unknown,
+        indent
+      )
     }
 
     if (value instanceof RegExp) {
@@ -150,11 +149,10 @@
     return cleaned
   }
 
-<<<<<<< HEAD
-  private serializeFunction(fn: (...args: unknown[]) => unknown): string {
-=======
-  private serializeFunction(fn: Function, indent: number = 0): string {
->>>>>>> 15a0048d
+  private serializeFunction(
+    fn: (...args: unknown[]) => unknown,
+    indent: number = 0
+  ): string {
     // Get function source code
     const source = fn.toString()
 
