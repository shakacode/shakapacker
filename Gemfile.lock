--- conflicted
+++ resolved
@@ -183,10 +183,7 @@
   nokogiri (~> 1.13, >= 1.13.6)
   rack-proxy
   rails (>= 6.1.6)
-<<<<<<< HEAD
   rails-html-sanitizer (>= 1.4.3)
-=======
->>>>>>> 80e8f20a
   rake (>= 11.1)
   rubocop
   rubocop-performance
