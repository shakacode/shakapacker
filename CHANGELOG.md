* For the changelog of versions prior to v6, see the [5.x stable branch of rails/webpacker](https://github.com/rails/webpacker/tree/5-x-stable).
* Please see the [v6 Upgrade Guide](./docs/v6_upgrade.md) to go from versions prior to v6.
* [ShakaCode](https://www.shakacode.com) offers support for upgrading from Webpacker or using Shakapacker. If interested, contact Justin Gordon, [justin@shakacode.com](mailto:justin@shakacode.com).

## Versions
## [Unreleased]
Changes since last non-beta release.

_Please add entries here for your pull requests that are not yet released._

### Improved
<<<<<<< HEAD
- Describe keys different from `webpack-dev-server` in generated `webpacker.yml`. [PR 194](https://github.com/shakacode/shakapacker/pull/194) by [alexeyr](https://github.com/alexeyr).
=======
- Allow webpack-cli v5 [PR 216](https://github.com/shakacode/shakapacker/pull/216) by [tagliala](https://github.com/tagliala).

## [v6.5.4] - November 4, 2022
### Fixed
- Fixed regression caused by 6.5.3. PR #192 introduce extra split() call. [PR 202](https://github.com/shakacode/shakapacker/pull/202) by [Eric-Guo](https://github.com/Eric-Guo).
>>>>>>> fc900f00

## [v6.5.3] - November 1, 2022

### Improved
- Set RAILS_ENV and BUNDLE_GEMFILE env values before requiring `bundler/setup`, `webpacker`, and `webpacker/webpack_runner`. [PR 190](https://github.com/shakacode/shakapacker/pull/190) by [betmenslido](https://github.com/betmenslido).
- The `mini-css-extract-plugin` may cause various warnings indicating CSS order conflicts when using a [File-System-based automated bundle generation feature](https://www.shakacode.com/react-on-rails/docs/guides/file-system-based-automated-bundle-generation/).
CSS order warnings can be disabled in projects where CSS ordering has been mitigated by consistent use of scoping or naming conventions. Added `css_extract_ignore_order_warnings` flag to webpacker configuration to disable the order warnings by [pulkitkkr](https://github.com/shakacode/shakapacker/pull/185) in [PR 192](https://github.com/shakacode/shakapacker/pull/192).

## [v6.5.2] - September 8, 2022

### Upgrade
Remove the setting of the NODE_ENV in your `bin/webpacker` and `bin/webpacker-dev-server` files per [PR 185](https://github.com/shakacode/shakapacker/pull/185).

### Fixed
- Changed NODE_ENV defaults to the following and moved from binstubs to the runner. [PR 185](https://github.com/shakacode/shakapacker/pull/185) by [mage1711](https://github.com/mage1711).

```
ENV["NODE_ENV"] ||= (ENV["RAILS_ENV"] == "production") ? "production" : "development"
```

## [v6.5.1] - August 15, 2022

### Improved
- Resolve exact npm package version from lockfiles for constraint checking. [PR 170](https://github.com/shakacode/shakapacker/pull/170) by [G-Rath](https://github.com/G-Rath).

### Fixed
- `append_javascript_pack_tag` and `append_stylesheet_pack_tag` helpers return `nil` to prevent rendering the queue into view when using `<%= … %>` ERB syntax. [PR 167](https://github.com/shakacode/shakapacker/pull/167) by [ur5us](https://github.com/ur5us). While `<%=` should not be used, it's OK to return nil in case it's misused.
- Fixed non-runnable test due to wrong code nesting. [PR 173](https://github.com/shakacode/shakapacker/pull/173) by [ur5us](https://github.com/ur5us).
- Fixed default configurations not working for custom Rails environments [PR 168](https://github.com/shakacode/shakapacker/pull/168) by [ur5us](https://github.com/ur5us).
- Added accessor method for `nested_entries` configuration. [PR 176](https://github.com/shakacode/shakapacker/pull/176) by [pulkitkkr](https://github.com/pulkitkkr).

## [v6.5.0] - July 4, 2022
### Added
- `append_stylesheet_pack_tag` helper. It helps in configuring stylesheet pack names from the view for a route or partials. It is also required for filesystem-based automated Component Registry API on React on Rails gem. [PR 144](https://github.com/shakacode/shakapacker/pull/144) by [pulkitkkr](https://github.com/pulkitkkr).

### Improved
- Make sure at most one compilation runs at a time [PR 139](https://github.com/shakacode/shakapacker/pull/139) by [artemave](https://github.com/artemave)

## [v6.4.1] - June 5, 2022
### Fixed
- Restores automatic installation of yarn packages removed in [#131](https://github.com/shakacode/shakapacker/pull/131), with added deprecation notice. [PR 140](https://github.com/shakacode/shakapacker/pull/140) by [tomdracz](https://github.com/tomdracz).

  This will be again removed in Shakapacker v7 so you need to ensure you are installing yarn packages explicitly before the asset compilation, rather than relying on this behaviour through `asset:precompile` task (e.g. Capistrano deployment).

- Disable Spring being used by `rails-erb-loader`. [PR 141](https://github.com/shakacode/shakapacker/pull/141) by [tomdracz](https://github.com/tomdracz).

## [v6.4.0] - June 2, 2022
### Fixed
- Fixed [Issue 123: Rails 7.0.3 - Webpacker configuration file not found when running rails webpacker:install (shakapacker v6.3)](https://github.com/shakacode/shakapacker/issues/123) in [PR 136: Don't enhance precompile if no config #136](https://github.com/shakacode/shakapacker/pull/136) by [justin808](https://github.com/justin808).

### Added
- Configuration boolean option `nested_entries` to use nested entries. This was the default prior to v6.0. Because entries maybe generated, it's useful to allow a `generated` subdirectory. [PR 121](https://github.com/shakacode/shakapacker/pull/121) by [justin808](https://github.com/justin808).

### Improved
- Allow v10 of `compression-webpack-plugin` as a peer dependency. [PR 117](https://github.com/shakacode/shakapacker/pull/117) by [aried3r](https://github.com/aried3r).

- [Remove assets:precompile task enhancement #131](https://github.com/shakacode/shakapacker/pull/131) by [James Herdman](https://github.com/jherdman): Removed the `yarn:install` Rake task, and no longer enhance `assets:precompile` with said task. These tasks were used to ensure required NPM packages were installed before asset precompilation. Going forward you will need to ensure these packages are already installed yourself. Should you wish to restore this behaviour you'll need to [reimplement the task](https://github.com/shakacode/shakapacker/blob/bee661422f2c902aa8ac9cf8fa1f7ccb8142c914/lib/tasks/yarn.rake) in your own application.

## [v6.3.0] - May 19, 2022

### Improved
- Add ability to configure usage of either last modified timestamp and digest strategies when checking asset freshness. [PR 112](https://github.com/shakacode/shakapacker/pull/112) by [tomdracz](https://github.com/tomdracz).

### Fixed
- On Windows CSS urls no longer contain backslashes resulting in 404 errors. [PR 115](https://github.com/shakacode/shakapacker/pull/115) by [daniel-rikowski](https://github.com/daniel-rikowski).

## [v6.3.0-rc.1] - April 24, 2022

Note: [Rubygem is 6.3.0.pre.rc.1](https://rubygems.org/gems/shakapacker/versions/6.3.0.pre.rc.1) and [NPM is 6.3.0-rc.1](https://www.npmjs.com/package/shakapacker/v/6.3.0-rc.1).

### Changed
- Remove Loose mode from the default @babel-preset/env configuration. [PR 107](https://github.com/shakacode/shakapacker/pull/107) by [Jeremy Liberman](https://github.com/MrLeebo).

  Loose mode compiles the bundle down to be compatible with ES5, but saves space by skipping over behaviors that are considered edge cases. Loose mode can affect how your code runs in a variety of ways, but in newer versions of Babel it's better to use [Compiler Assumptions](https://babeljs.io/docs/en/assumptions) to have finer-grained control over which edge cases you're choosing to ignore.

  This change may increase the file size of your bundles, and may change some behavior in your app if your code touches upon one of the edge cases where Loose mode differs from native JavaScript. There are notes in the linked PR about how to turn Loose mode back on if you need to, but consider migrating to Compiler Assumptions when you can. If you have already customized your babel config, this change probably won't affect you.

### Added
- Adds `webpacker_precompile` setting to `webpacker.yml` to allow controlling precompile behaviour, similar to existing `ENV["WEBPACKER_PRECOMPILE"]` variable. [PR 102](https://github.com/shakacode/shakapacker/pull/102) by [Judahmeek](https://github.com/Judahmeek).
- Adds `append_javascript_pack_tag` helper. Allows for easier usage and coordination of multiple javascript packs. [PR 94](https://github.com/shakacode/shakapacker/pull/94) by [tomdracz](https://github.com/tomdracz).

### Improved
- Use last modified timestamps rather than file digest to determine compiler freshness. [PR 97](https://github.com/shakacode/shakapacker/pull/97) by [tomdracz](https://github.com/tomdracz).

  Rather than calculating SHA digest of all the files in the paths watched by the compiler, we are now comparing the modified time of the `manifest.json` file versus the latest modified timestamp of files and directories in watched paths. Unlike calculating digest, which only looked at the files, the new calculation also considers directory timestamps, including the parent ones (i.e. `config.source_path` folder timestamp will be checked together will timestamps of all files and directories inside of it).

  This change should result in improved compiler checks performance but might be breaking for certain setups and edge cases. If you encounter any issues, please report them at https://github.com/shakacode/shakapacker/issues.

- Bump dependency versions in package.json to address security vulnerabilities. [PR 109](https://github.com/shakacode/shakapacker/pull/109) by [tomdracz](https://github.com/tomdracz).
- Add `webpack-dev-server` as `peerDependency` to make its usage clear. [PR 109](https://github.com/shakacode/shakapacker/pull/109) by [tomdracz](https://github.com/tomdracz).

## [v6.2.1] - April 15, 2022
### Fixed
- Put back config.public_manifest_path, removed in 6.2.0 in PR 78. [PR 104](https://github.com/shakacode/shakapacker/pull/104) by [justin808](https://github.com/justin808).

## [v6.2.0] - March 22, 2022

### Added
- Make manifest_path configurable, to keep manifest.json private if desired. [PR 78](https://github.com/shakacode/shakapacker/pull/78) by [jdelStrother](https://github.com/jdelStrother).
- Rewrite webpack module rules as regular expressions. Allows for easy iteration during config customization. [PR 60](https://github.com/shakacode/shakapacker/pull/60) by [blnoonan](https://github.com/blnoonan).
- Initialization check to ensure shakapacker gem and NPM package version are consistent. Opt-in behaviour enabled by setting `ensure_consistent_versioning` configuration variable. [PR 51](https://github.com/shakacode/shakapacker/pull/51) by [tomdracz](https://github.com/tomdracz).
- Add `dev_server.inline_css: bool` config option to allow for opting out of style-loader and into mini-css-extract-plugin for CSS HMR in development. [PR 69](https://github.com/shakacode/shakapacker/pull/69) by [cheald](https://github.com/cheald).

### Improved
- Increase default connect timeout for dev server connections, establishing connections more reliably for busy machines. [PR 74](https://github.com/shakacode/shakapacker/pull/74) by [stevecrozz](https://github.com/stevecrozz).
- Allow multiple invocations of stylesheet_pack_tag (eg for a regular stylesheet & a print stylesheet). [PR 82](https://github.com/shakacode/shakapacker/pull/82) by [jdelStrother](https://github.com/jdelStrother).
- Tweak swc config for parity with Babel. [PR 79](https://github.com/shakacode/shakapacker/pull/79) by [dleavitt](https://github.com/dleavitt).

## [v6.1.1] - February 6, 2022

### Added
- Support for esbuild-loader. [PR 53](https://github.com/shakacode/shakapacker/pull/53) by [tomdracz](https://github.com/tomdracz).

## [v6.1.0] - February 4, 2022
### Added
- Support for SWC loader. [PR 29](https://github.com/shakacode/shakapacker/pull/29) by [tomdracz](https://github.com/tomdracz).

### Fixed
- Static asset subdirectories are retained after compilation, matching Webpacker v5 behaviour. [PR 47](https://github.com/shakacode/shakapacker/pull/47) by [tomdracz](https://github.com/tomdracz). Fixes issues [rails/webpacker#2956](https://github.com/rails/webpacker/issues/2956) which broke in [rails/webpacker#2802](https://github.com/rails/webpacker/pull/2802).

## [v6.0.2] - January 25, 2022
### Improved
- Fix incorrect command name in warning. [PR 33](https://github.com/shakacode/shakapacker/pull/33) by [tricknotes](https://github.com/tricknotes).

## [v6.0.1] - January 24, 2022
### Improved
- PR #21 removed pnp-webpack-plugin as a dev dependency but did not remove it from the peer dependency list. [PR 30](https://github.com/shakacode/shakapacker/pull/30) by [t27duck](https://github.com/t27duck).

## [v6.0.0 changes from v6.0.0.rc.6] - January 22, 2022

### Improved
- Raise on multiple invocations of javascript_pack_tag and stylesheet_pack_tag helpers. [PR 19](https://github.com/shakacode/shakapacker/pull/19) by [tomdracz](https://github.com/tomdracz).
- Remove automatic addition of node_modules into rails asset load path. [PR 20](https://github.com/shakacode/shakapacker/pull/20) by [tomdracz](https://github.com/tomdracz).
- Remove pnp-webpack-plugin. [PR 21](https://github.com/shakacode/shakapacker/pull/21) by [tomdracz](https://github.com/tomdracz).


### Merged from rails/webpacker

- Make watched_files_digest thread safe. [rails/webpacker #3233](https://github.com/rails/webpacker/pull/3233)
- Use single webpack config webpack.config.js. [rails/webpacker #3240](https://github.com/rails/webpacker/pull/3240)
- Switch to peer dependencies. [rails/webpacker #3234](https://github.com/rails/webpacker/pull/3234)

### Upgrading from rails/webpacker 6.0.0.rc.6
- Single default configuration file of `config/webpack/webpack.config.js`. Previously, the config file was set
  to `config/webpack/#{NODE_ENV}.js`.
- Changed all package.json dependencies to peerDependencies, so upgrading requires adding the dependencies, per the [UPGRADE GUIDE](./docs/v6_upgrade.md).

## [v6.0.0.rc.6 changes from v5.4] - Forked January 16, 2022


- `node_modules` will no longer be babel transfomed compiled by default. This primarily fixes [rails issue #35501](https://github.com/rails/rails/issues/35501) as well as [numerous other webpacker issues](https://github.com/rails/webpacker/issues/2131#issuecomment-581618497). The disabled loader can still be required explicitly via:

  ```js
  const nodeModules = require('@rails/webpacker/rules/node_modules.js')
  environment.loaders.append('nodeModules', nodeModules)
  ```

- If you have added `environment.loaders.delete('nodeModules')` to your `environment.js`, this must be removed or you will receive an error (`Item nodeModules not found`).
- `extract_css` option was removed. Webpacker will generate a separate `application.css` file for the default `application` pack, as supported by multiple files per entry introduced in 5.0.0. [#2608](https://github.com/rails/webpacker/pull/2608). However, CSS will be inlined when the webpack-dev-server is used with `hmr: true`. JS package exports `inliningCss`. This is useful to enable HMR for React.
- Webpacker's wrapper to the `splitChunks()` API will now default `runtimeChunk: 'single'` which will help prevent potential issues when using multiple entry points per page [#2708](https://github.com/rails/webpacker/pull/2708).
- Changes `@babel/preset-env` modules option to `'auto'` per recommendation in the Babel docs [#2709](https://github.com/rails/webpacker/pull/2709)
- Adds experimental Yarn 2 support. Note you must manually set `nodeLinker: node-modules` in your `.yarnrc.yml`.
- Fixes dev server issues [#2898](https://github.com/rails/webpacker/pull/2898)
- Update static files path to from `media/` to `static/`.
- Deprecated configuration option `watched_paths`. Use `additional_paths` instead in `webpacker.yml`.

### Breaking changes
- Renamed `/bin/webpack` to `/bin/webpacker` and `/bin/webpack-dev-server` to `bin/webpacker-dev-server` to avoid confusion with underlying webpack executables.
- Removed integration installers
- Splitchunks enabled by default
- CSS extraction enabled by default, except when devServer is configured and running

## v5.4.3 and prior changes from rails/webpacker
See [CHANGELOG.md in rails/webpacker (up to v5.4.3)](https://github.com/rails/webpacker/blob/master/CHANGELOG.md)

[Unreleased]: https://github.com/shakacode/shakapacker/compare/v6.5.4...master
[v6.5.4]: https://github.com/shakacode/shakapacker/compare/v6.5.3...v6.5.4
[v6.5.3]: https://github.com/shakacode/shakapacker/compare/v6.5.2...v6.5.3
[v6.5.2]: https://github.com/shakacode/shakapacker/compare/v6.5.1...v6.5.2
[v6.5.1]: https://github.com/shakacode/shakapacker/compare/v6.5.0...v6.5.1
[v6.5.0]: https://github.com/shakacode/shakapacker/compare/v6.4.1...v6.5.0
[v6.4.1]: https://github.com/shakacode/shakapacker/compare/v6.4.0...v6.4.1
[v6.4.0]: https://github.com/shakacode/shakapacker/compare/v6.3.0...v6.4.0
[v6.3.0]: https://github.com/shakacode/shakapacker/compare/v6.2.1...v6.3.0
[v6.2.1]: https://github.com/shakacode/shakapacker/compare/v6.2.0...v6.2.1
[v6.2.0]: https://github.com/shakacode/shakapacker/compare/v6.1.1...v6.2.0
[v6.1.1]: https://github.com/shakacode/shakapacker/compare/v6.1.0...v6.1.1
[v6.1.0]: https://github.com/shakacode/shakapacker/compare/v6.0.2...v6.1.0
[v6.0.2]: https://github.com/shakacode/shakapacker/compare/v6.0.1...v6.0.2
[v6.0.1]: https://github.com/shakacode/shakapacker/compare/v6.0.0...v6.0.1
[v6.0.0 changes from v6.0.0.rc.6]: https://github.com/shakacode/shakapacker/compare/aba79635e6ff6562ec04d3c446d57ef19a5fef7d...v6.0.0
[v6.0.0.rc.6 changes from v5.4]: https://github.com/rails/webpacker/compare/v5.4.3...aba79635e6ff6562ec04d3c446d57ef19a5fef7d<|MERGE_RESOLUTION|>--- conflicted
+++ resolved
@@ -9,15 +9,12 @@
 _Please add entries here for your pull requests that are not yet released._
 
 ### Improved
-<<<<<<< HEAD
 - Describe keys different from `webpack-dev-server` in generated `webpacker.yml`. [PR 194](https://github.com/shakacode/shakapacker/pull/194) by [alexeyr](https://github.com/alexeyr).
-=======
 - Allow webpack-cli v5 [PR 216](https://github.com/shakacode/shakapacker/pull/216) by [tagliala](https://github.com/tagliala).
 
 ## [v6.5.4] - November 4, 2022
 ### Fixed
 - Fixed regression caused by 6.5.3. PR #192 introduce extra split() call. [PR 202](https://github.com/shakacode/shakapacker/pull/202) by [Eric-Guo](https://github.com/Eric-Guo).
->>>>>>> fc900f00
 
 ## [v6.5.3] - November 1, 2022
 
