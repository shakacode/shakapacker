- For the changelog of versions prior to v6, see the [5.x stable branch of rails/webpacker](https://github.com/rails/webpacker/tree/5-x-stable).
- **Please see the [v9 Upgrade Guide](./docs/v9_upgrade.md) for upgrading to version 9 and accounting for breaking changes.**
- Please see the [v8 Upgrade Guide](./docs/v8_upgrade.md) for upgrading to version 8 and accounting for breaking changes.
- Please see the [v7 Upgrade Guide](./docs/v7_upgrade.md) for upgrading to new spelling in version 7.
- Please see the [v6 Upgrade Guide](./docs/v6_upgrade.md) to go from versions prior to v6.
- [ShakaCode](https://www.shakacode.com) offers support for upgrading from Webpacker or using Shakapacker. If interested, contact Justin Gordon, [justin@shakacode.com](mailto:justin@shakacode.com).

# Versions

## [Unreleased]

Changes since the last non-beta release.

### Fixed

<<<<<<< HEAD
- **Enhanced error handling for better security and debugging**. [PR #786](https://github.com/shakacode/shakapacker/pull/786) by [justin808](https://github.com/justin808).
  - Path validation now properly reports permission errors instead of silently handling them
  - Module loading errors now include original error context for easier troubleshooting
  - Improved security by only catching ENOENT errors in path resolution, rethrowing permission and access errors
  - Better type safety with custom ErrorWithCause interface and optional chaining for error.code checks
=======
- **Improved type safety and error handling in configExporter module**. [PR #778](https://github.com/shakacode/shakapacker/pull/778) by [justin808](https://github.com/justin808). Resolves [#707](https://github.com/shakacode/shakapacker/issues/707).
  - Enhanced type safety across configFile, buildValidator, and yamlSerializer modules
  - Improved error message preservation for webpack/rspack build failures
  - Fixed edge cases in YAML serialization (empty arrays, malformed objects)
  - More robust constructor name detection for object serialization
  - Better handling of Symbol, BigInt, and edge case types
>>>>>>> d1a3d783
- **Default template no longer triggers production warning**. [PR #774](https://github.com/shakacode/shakapacker/pull/774) by [justin808](https://github.com/justin808). Fixes [#703](https://github.com/shakacode/shakapacker/issues/703).
  - Changed default `useContentHash` to `true` in `shakapacker.yml` template
  - Eliminates confusing warning about `useContentHash: false` not being allowed in production
  - Development environment now explicitly sets `useContentHash: false` for faster builds
  - Production no longer needs explicit override since it inherits the correct default

## [v9.3.0] - October 28, 2025

### Added

- **HTTP 103 Early Hints support** for faster asset loading. [PR #722](https://github.com/shakacode/shakapacker/pull/722) by [justin808](https://github.com/justin808). Automatically sends early hints when `early_hints: enabled: true` in `shakapacker.yml`. Works with `append_javascript_pack_tag`/`append_stylesheet_pack_tag`, supports per-controller/action configuration, and includes helpers like `configure_pack_early_hints` and `skip_send_pack_early_hints`. Requires Rails 5.2+ and HTTP/2-capable server. See [Early Hints Guide](docs/early_hints.md).
- **`--help=verbose` flag** to display all available webpack/rspack bundler options. [PR #763](https://github.com/shakacode/shakapacker/pull/763) by [justin808](https://github.com/justin808). Run `bin/shakapacker --help=verbose` to see complete bundler documentation.
- **Support for arbitrary output names in build configurations**. [PR #752](https://github.com/shakacode/shakapacker/pull/752) by [justin808](https://github.com/justin808). The `outputs` array now accepts any custom names (e.g., `client-modern`, `client-legacy`, `server-bundle`) instead of being limited to only `client`, `server`, and `all`.
- **Enhanced error reporting in config exporter**. [PR #752](https://github.com/shakacode/shakapacker/pull/752) by [justin808](https://github.com/justin808). Shows detailed environment variable state when config functions fail and provides actionable suggestions based on error patterns.
- **Config count validation for build outputs**. [PR #752](https://github.com/shakacode/shakapacker/pull/752) by [justin808](https://github.com/justin808). Validates webpack/rspack config array length matches `outputs` array with clear error messages and suggested fixes.
- **`precompile_hook` configuration option** to run custom commands during asset precompilation. [PR #678](https://github.com/shakacode/shakapacker/pull/678) by [justin808](https://github.com/justin808). Configure in `shakapacker.yml` with `precompile_hook: "command to run"`.
- **`assets_bundler_config_path` configuration option** for custom bundler config locations. [PR #710](https://github.com/shakacode/shakapacker/pull/710) by [justin808](https://github.com/justin808). Allows specifying a custom path for webpack/rspack configuration files.
- **YAML output format support for `bin/shakapacker-config`** (formerly `bin/export-bundler-config`). [PR #704](https://github.com/shakacode/shakapacker/pull/704) by [justin808](https://github.com/justin808). New `--format yaml` option exports bundler configuration as YAML.
- **Plugin names displayed in YAML config export**. [PR #750](https://github.com/shakacode/shakapacker/pull/750) by [justin808](https://github.com/justin808). Shows plugin constructor names in exported configuration to help identify which plugins are active.
- **Custom help messages for `bin/shakapacker` commands**. [PR #702](https://github.com/shakacode/shakapacker/pull/702) by [justin808](https://github.com/justin808). Improved help output for better command discoverability with clear usage examples.
- **HMR client config export in doctor mode**. [PR #701](https://github.com/shakacode/shakapacker/pull/701) by [justin808](https://github.com/justin808). `bin/shakapacker-config --doctor` now includes HMR client configuration to help debug Hot Module Replacement issues.
- **Build timing logs** for webpack and rspack. [PR #706](https://github.com/shakacode/shakapacker/pull/706) by [justin808](https://github.com/justin808). Shows duration of build operations to help identify performance bottlenecks.
- **Named build configurations with `--build` flag**. [PR #728](https://github.com/shakacode/shakapacker/pull/728) by [justin808](https://github.com/justin808). Allows specifying custom build configurations like `bin/shakapacker --build=production` or `bin/shakapacker --build=test`.
- **Build validation in `bin/shakapacker-config`**. [PR #717](https://github.com/shakacode/shakapacker/pull/717) by [justin808](https://github.com/justin808). Validates webpack/rspack configuration before export to catch errors early.
- **Backward compatibility for rspack config in `config/webpack/`**. [PR #734](https://github.com/shakacode/shakapacker/pull/734) by [justin808](https://github.com/justin808). Rspack configurations can now be placed in `config/webpack/` directory for easier migration.
- **Merge option for WebpackAssetsManifestPlugin**. [PR #760](https://github.com/shakacode/shakapacker/pull/760) by [justin808](https://github.com/justin808). Adds `merge` option to control manifest merging behavior, useful for multi-compiler setups.
- Support for esbuild-loader v5. [PR #758](https://github.com/shakacode/shakapacker/pull/758) by [justin808](https://github.com/justin808).

### Changed

- **Generated `swc.config.js` now uses single quotes and trailing commas**. [PR #755](https://github.com/shakacode/shakapacker/pull/755) by [justin808](https://github.com/justin808). Consistent code style in generated configuration files.
- Updated @rspack dependencies to 1.5.8. [PR #700](https://github.com/shakacode/shakapacker/pull/700) by [justin808](https://github.com/justin808).

### Improved

- **Improved error messages** to suggest `assets_bundler_config_path`. [PR #712](https://github.com/shakacode/shakapacker/pull/712) by [justin808](https://github.com/justin808). More helpful error messages when bundler config is not found, suggesting use of `assets_bundler_config_path` for custom locations.
- **Improved doctor command output** clarity and accuracy. [PR #682](https://github.com/shakacode/shakapacker/pull/682) by [justin808](https://github.com/justin808). Better formatting and organization of diagnostic information with more actionable recommendations.

### Fixed

- Fixed Rails constant error when using custom environments like staging. [PR #681](https://github.com/shakacode/shakapacker/pull/681) by [justin808](https://github.com/justin808). `RAILS_ENV=staging` no longer causes "uninitialized constant Shakapacker::Instance::Rails" error. Shakapacker now works in non-Rails contexts.
- Fixed TypeScript type definitions to export proper types instead of `any`. [PR #684](https://github.com/shakacode/shakapacker/pull/684) by [justin808](https://github.com/justin808). Previously `package/index.d.ts` was exporting all types as `any`, breaking IDE autocomplete. Now properly exports typed interfaces.
- Fixed integrity config handling and sass-loader version check. [PR #688](https://github.com/shakacode/shakapacker/pull/688) by [justin808](https://github.com/justin808). Properly handles subresource integrity configuration and correctly detects sass-loader version for conditional logic.

## [v9.2.0] - October 9, 2025

### Added

- **New config export utility for debugging webpack/rspack configurations** [PR #647](https://github.com/shakacode/shakapacker/pull/647) by [justin808](https://github.com/justin808).
  - Adds `bin/shakapacker-config` utility (originally named `bin/export-bundler-config`, renamed in PR #728) with three modes:
    - **Doctor mode** (`--doctor`): Exports all configs (dev + prod, client + server) to `shakapacker-config-exports/` directory - best for troubleshooting
    - **Save mode** (`--save`): Export current environment configs to files
    - **Stdout mode** (default): View configs in terminal
  - **Output formats:** YAML (with optional inline documentation), JSON, or Node.js inspect
  - **Smart features:**
    - Environment isolation ensures dev/prod configs are truly different
    - Auto-detects bundler from `shakapacker.yml`
    - Pretty-prints functions (up to 50 lines)
    - Validates bundler value and output paths
    - Sanitizes filenames to prevent path traversal
    - Helpful `.gitignore` suggestions
  - **Usage:** `bin/shakapacker-config --doctor` or `bundle exec rake shakapacker:export_bundler_config`
  - Works seamlessly with `rake shakapacker:switch_bundler` for comparing webpack vs rspack configs
  - Lays groundwork for future config diff feature (tracked in [#667](https://github.com/shakacode/shakapacker/issues/667))

### Fixed

- Fixed NoMethodError when custom environment (e.g., staging) is not defined in shakapacker.yml. [PR #669](https://github.com/shakacode/shakapacker/pull/669) by [justin808](https://github.com/justin808).
  - When deploying to environments like Heroku staging with `RAILS_ENV=staging`, shakapacker would crash with `undefined method 'deep_symbolize_keys' for nil:NilClass`
  - **Configuration fallback:** Now properly falls back to production environment configuration (appropriate for staging)
  - **NODE_ENV handling:** `bin/shakapacker` now automatically sets `NODE_ENV=production` for custom environments (staging, etc.)
    - Previously: `RAILS_ENV=staging` would set `NODE_ENV=development`, breaking webpack optimizations
    - Now: `RAILS_ENV` in `[development, test]` uses that value for `NODE_ENV`, everything else uses `production`
  - Logs informational message when falling back to help with debugging
  - This ensures shakapacker works with any Rails environment even if not explicitly defined in shakapacker.yml
  - Fixes [#663](https://github.com/shakacode/shakapacker/issues/663)

## [v9.1.0] - October 8, 2025

**⚠️ IMPORTANT:** This release includes a breaking change for SWC users. Please see the [v9 Upgrade Guide - SWC Loose Mode Breaking Change](./docs/v9_upgrade.md#swc-loose-mode-breaking-change-v910) for migration details.

### ⚠️ Breaking Changes

- **SWC default configuration now uses `loose: false` for spec-compliant transforms** ([#658](https://github.com/shakacode/shakapacker/pull/658))
  - Previously, Shakapacker set `loose: true` by default in SWC configuration, which caused:
    - Silent failures with Stimulus controllers
    - Incorrect behavior with spread operators on iterables (e.g., `[...new Set()]`)
    - Deviation from both SWC and Babel upstream defaults
  - Now defaults to `loose: false`, matching SWC's default and fixing compatibility with Stimulus
  - This aligns with the previous fix to Babel configuration in [PR #107](https://github.com/shakacode/shakapacker/pull/107)
  - **Migration:** Most projects need no changes as the new default provides spec-compliant behavior. Projects with Stimulus will benefit from this fix. See [v9 Upgrade Guide - SWC Loose Mode](./docs/v9_upgrade.md#swc-loose-mode-breaking-change-v910) for details
  - If you must restore the old behavior (not recommended), add to `config/swc.config.js`:
    ```javascript
    module.exports = {
      options: {
        jsc: {
          // Only use this if you have code that requires loose transforms.
          // This provides slightly faster build performance but may cause runtime bugs.
          loose: true // Restore v9.0.0 behavior
        }
      }
    }
    ```

### Added

- **New `shakapacker:switch_bundler` rake task** for easy switching between webpack and rspack
  - Automatically updates `config/shakapacker.yml` to switch bundler configuration
  - Optional `--install-deps` flag to automatically manage dependencies
  - `--no-uninstall` flag for faster switching by keeping both bundlers installed
  - **Supports all package managers**: Auto-detects and uses npm, yarn, pnpm, or bun
  - Shows clear list of packages being added/removed during dependency management
  - Support for custom dependency configuration via `.shakapacker-switch-bundler-dependencies.yml`
  - Includes SWC dependencies (`@swc/core`, `swc-loader`) in default webpack setup
  - Preserves config file structure and comments during updates
  - Updates `javascript_transpiler` to `swc` when switching to rspack (recommended)
  - Ruby 2.7+ compatible YAML loading with proper alias/anchor support
  - Secure command execution (prevents shell injection)
  - Usage: `rails shakapacker:switch_bundler [webpack|rspack] [--install-deps] [--no-uninstall]`
  - See rake task help: `rails shakapacker:switch_bundler --help`
- **Stimulus compatibility built into SWC migration** ([#658](https://github.com/shakacode/shakapacker/pull/658))
  - `rake shakapacker:migrate_to_swc` now creates `config/swc.config.js` with `keepClassNames: true`
  - Prevents SWC from mangling class names, which breaks Stimulus controller discovery
  - Includes React Fast Refresh configuration by default
- **Comprehensive Stimulus documentation** for SWC users ([#658](https://github.com/shakacode/shakapacker/pull/658))
  - Added "Using SWC with Stimulus" section to [docs/using_swc_loader.md](./docs/using_swc_loader.md#using-swc-with-stimulus)
  - Documents symptoms of missing configuration (silent failures)
  - Explains common errors like `env` and `jsc.target` conflicts
  - Added Stimulus compatibility checklist to migration guide
- **Enhanced `rake shakapacker:doctor` for SWC configuration validation** ([#658](https://github.com/shakacode/shakapacker/pull/658))
  - Detects `loose: true` in config and warns about potential issues
  - Detects missing `keepClassNames: true` when Stimulus is installed
  - Detects conflicting `jsc.target` and `env` configuration
  - Provides actionable warnings with links to documentation

### Fixed

- Fixed `rake shakapacker:migrate_to_swc` to correctly set `javascript_transpiler: "swc"` instead of unused `swc: true` flag ([#659](https://github.com/shakacode/shakapacker/pull/659))
  - The migration now properly configures SWC as the transpiler
  - Users who previously ran the migration should update their `config/shakapacker.yml` to use `javascript_transpiler: "swc"` instead of `swc: true`
- Restore `RspackPlugin` type as an alias to `RspackPluginInstance` for backward compatibility. The type is now deprecated in favor of `RspackPluginInstance`. [#650](https://github.com/shakacode/shakapacker/issues/650)

## [v9.0.0] - October 5, 2025

See the [v9 Upgrade Guide](https://github.com/shakacode/shakapacker/blob/main/docs/v9_upgrade.md) for detailed migration instructions.

### ⚠️ Breaking Changes

1. **SWC is now the default JavaScript transpiler instead of Babel** ([PR 603](https://github.com/shakacode/shakapacker/pull/603) by [justin808](https://github.com/justin808))
   - Babel dependencies are no longer included as peer dependencies
   - Improves compilation speed by 20x
   - **Migration for existing projects:**
     - **Option 1 (Recommended):** Switch to SWC - Run `rake shakapacker:migrate_to_swc` or manually:
       ```yaml
       # config/shakapacker.yml
       javascript_transpiler: "swc"
       ```
       Then install: `npm install @swc/core swc-loader`
     - **Option 2:** Keep using Babel:
       ```yaml
       # config/shakapacker.yml
       javascript_transpiler: "babel"
       ```

2. **CSS Modules now use named exports by default** ([PR 599](https://github.com/shakacode/shakapacker/pull/599))
   - **JavaScript:** Use named imports: `import { className } from './styles.module.css'`
   - **TypeScript:** Use namespace imports: `import * as styles from './styles.module.css'`
   - To keep the old behavior with default imports, see [CSS Modules Export Mode documentation](./docs/css-modules-export-mode.md) for configuration instructions

3. **Configuration option renamed from `webpack_loader` to `javascript_transpiler`**
   - Better reflects its purpose of configuring JavaScript transpilation
   - Old `webpack_loader` option deprecated but still supported with warning

### Added

- **Rspack support** as an alternative assets bundler to webpack ([PR 589](https://github.com/shakacode/shakapacker/pull/589), [PR 590](https://github.com/shakacode/shakapacker/pull/590))
  - Configure `assets_bundler: 'rspack'` in `shakapacker.yml`
  - Faster Rust-based bundling with webpack-compatible APIs
  - Built-in SWC loader and CSS extraction
  - Automatic bundler detection in `bin/shakapacker`
- **TypeScript type definitions** for improved IDE support and autocomplete ([PR 602](https://github.com/shakacode/shakapacker/pull/602))
  - Types available via `import type { WebpackConfig, RspackConfig, EnvironmentConfig } from "shakapacker/types"`
  - Installer automatically creates TypeScript config files when `tsconfig.json` is detected ([PR 633](https://github.com/shakacode/shakapacker/pull/633))
  - See [TypeScript Documentation](./docs/typescript.md) for migration and usage instructions
- **Optional peer dependencies** - All peer dependencies now marked as optional, preventing installation warnings while maintaining version compatibility tracking ([PR 603](https://github.com/shakacode/shakapacker/pull/603))
- **Private output path** for server-side rendering bundles ([PR 592](https://github.com/shakacode/shakapacker/pull/592))
  - Configure `private_output_path` for private server bundles separate from public assets
- **`rake shakapacker:doctor` diagnostic command** to check for configuration issues and missing dependencies ([PR 609](https://github.com/shakacode/shakapacker/pull/609))
- **`rake shakapacker:migrate_to_swc`** migration helper to assist with switching from Babel to SWC ([PR 613](https://github.com/shakacode/shakapacker/pull/613), [PR 635](https://github.com/shakacode/shakapacker/pull/635))

### Security

- **Path Validation Utilities** ([PR 614](https://github.com/shakacode/shakapacker/pull/614) by [justin808](https://github.com/justin808))
  - Added validation to prevent directory traversal attacks
  - Implemented environment variable sanitization to prevent injection
  - Enforced strict port validation (reject strings with non-digits)
  - Added SHAKAPACKER_NPM_PACKAGE path validation (only .tgz/.tar.gz allowed)
  - Path traversal security checks now run regardless of validation mode

### Fixed

- Fixed NODE_ENV defaulting to production breaking dev server ([PR 632](https://github.com/shakacode/shakapacker/pull/632)). NODE_ENV now defaults to development unless RAILS_ENV is explicitly set to production. This ensures the dev server works out of the box without requiring NODE_ENV to be set.
- Fixed SWC migration to use `config/swc.config.js` instead of `.swcrc` ([PR 635](https://github.com/shakacode/shakapacker/pull/635)). The `.swcrc` file bypasses webpack-merge and overrides Shakapacker's defaults, while `config/swc.config.js` properly merges with defaults.
- Fixed private_output_path configuration edge cases ([PR 604](https://github.com/shakacode/shakapacker/pull/604))
- Updated webpack-dev-server to secure versions (^4.15.2 || ^5.2.2) ([PR 585](https://github.com/shakacode/shakapacker/pull/585))

## [v8.4.0] - September 8, 2024

### Added

- Support for subresource integrity. [PR 570](https://github.com/shakacode/shakapacker/pull/570) by [panagiotisplytas](https://github.com/panagiotisplytas).

### Fixed

- Install the latest major version of peer dependencies [PR 576](https://github.com/shakacode/shakapacker/pull/576) by [G-Rath](https://github.com/g-rath).

## [v8.3.0] - April 28, 2024

### Added

- Allow `webpack-assets-manifest` v6. [PR 562](https://github.com/shakacode/shakapacker/pull/562) by [tagliala](https://github.com/tagliala), [shoeyn](https://github.com/shoeyn).

### Changed

- Instead of a fixed `core-js` version, take the current one from `node_modules` if available. [PR 556](https://github.com/shakacode/shakapacker/pull/556) by [alexeyr-ci2](https://github.com/alexeyr-ci2).
- Require webpack >= 5.76.0 to reduce exposure to CVE-2023-28154. [PR 568](https://github.com/shakacode/shakapacker/pull/568) by [granowski](https://github.com/granowski).

### Fixed

- More precise types for `devServer` and `rules` in the configuration. [PR 555](https://github.com/shakacode/shakapacker/pull/555) by [alexeyr-ci2](https://github.com/alexeyr-ci2).

## [v8.2.0] - March 12, 2025

### Added

- Support for `async` attribute in `javascript_pack_tag`, `append_javascript_pack_tag`, and `prepend_javascript_pack_tag`. [PR 554](https://github.com/shakacode/shakapacker/pull/554) by [AbanoubGhadban](https://github.com/abanoubghadban).
- Allow `babel-loader` v10. [PR 552](https://github.com/shakacode/shakapacker/pull/552) by [shoeyn](https://github.com/shoeyn).

## [v8.1.0] - January 20, 2025

### Added

- Allow `webpack-cli` v6. [PR 533](https://github.com/shakacode/shakapacker/pull/533) by [tagliala](https://github.com/tagliala).

### Changed

- Changed internal `require`s to `require_relative` to make code less dependent on the load path. [PR 516](https://github.com/shakacode/shakapacker/pull/516) by [tagliala](https://github.com/tagliala).
- Allow configuring webpack from a Typescript file (`config/webpack/webpack.config.ts`). [PR 524](https://github.com/shakacode/shakapacker/pull/524) by [jdelStrother](https://github.com/jdelStrother).

### Fixed

- Fix error when rails environment is required from outside the rails root directory [PR 520](https://github.com/shakacode/shakapacker/pull/520)

## [v8.0.2] - August 28, 2024

### Fixed

- Fix wrong instruction in esbuild loader documentation [PR 504](https://github.com/shakacode/shakapacker/pull/504) by [adriangohjw](https://github.com/adriangohjw).
- Add logic to sass rule conditional on sass-loader version [PR 508](https://github.com/shakacode/shakapacker/pull/508) by [Judahmeek](https://github.com/Judahmeek).

## [v8.0.1] - July 10, 2024

### Changed

- Update outdated GitHub Actions to use Node.js 20.0 versions instead [PR 497](https://github.com/shakacode/shakapacker/pull/497) by [adriangohjw](https://github.com/adriangohjw).
- Allow `webpack-merge` v6 to be used [PR 502](https://github.com/shakacode/shakapacker/pull/502) by [G-Rath](https://github.com/g-rath).

### Fixed

- Fixes failing tests for Ruby 2.7 due to `Rack::Handler::Puma.respond_to?(:config)` [PR 501](https://github.com/shakacode/shakapacker/pull/501) by [adriangohjw](https://github.com/adriangohjw)

- Improve documentation for using Yarn PnP [PR 484](https://github.com/shakacode/shakapacker/pull/484) by [G-Rath](https://github.com/g-rath).

- Remove old `yarn` bin script [PR 483](https://github.com/shakacode/shakapacker/pull/483) by [G-Rath](https://github.com/g-rath).

## [v8.0.0] - May 17, 2024

See the [v8 Upgrade Guide](https://github.com/shakacode/shakapacker/blob/main/docs/v8_upgrade.md).

### Fixed

- Fixes incorrect removal of files in the assets:clean task [PR 474](https://github.com/shakacode/shakapacker/pull/474) by [tomdracz](https://github.com/tomdracz).

- Support v9 PNPM lockfiles [PR 472](https://github.com/shakacode/shakapacker/pull/472) by [G-Rath](https://github.com/g-rath).

### Breaking changes

- Removes CDN url from the manifest.json paths. [PR 473](https://github.com/shakacode/shakapacker/pull/473) by [tomdracz](https://github.com/tomdracz). This returns to the Webpacker behaviour prior to the aborted Webpacker v6.

- Remove `relative_url_root` [PR 413](https://github.com/shakacode/shakapacker/pull/413) by [G-Rath](https://github.com/g-rath).

- Removes deprecated support of `Webpacker` spelling, config variables and constants. [PR 429](https://github.com/shakacode/shakapacker/pull/429) by [tomdracz](https://github.com/tomdracz).

  The usage of those has been deprecated in Shakapacker v7 and now fully removed in v8. See the [v7 Upgrade Guide](./docs/v7_upgrade.md) for more information if you are still yet to address this deprecation.

- Remove `globalMutableWebpackConfig` global [PR 439](https://github.com/shakacode/shakapacker/pull/439) by [G-Rath](https://github.com/g-rath).

  Use `generateWebpackConfig` instead.

- Use `package_json` gem to manage Node dependencies and commands, and use `npm` by default [PR 430](https://github.com/shakacode/shakapacker/pull/430) by [G-Rath](https://github.com/g-rath)

  This enables support for package managers other than `yarn`, with `npm` being the default; to continue using Yarn,
  specify it in `package.json` using the [`packageManager`](https://nodejs.org/api/packages.html#packagemanager) property.

  This also removed `@node_modules_bin_path`, `SHAKAPACKER_NODE_MODULES_BIN_PATH`, and support for installing `Shakapacker`'s javascript package in a separate directory from the Gemfile containing `Shakapacker`'s ruby gem.

- Remove `yarn_install` rake task, and stop installing js packages automatically as part of `assets:precompile` [PR 412](https://github.com/shakacode/shakapacker/pull/412) by [G-Rath](https://github.com/g-rath).

- Remove `check_yarn` rake task [PR 443](https://github.com/shakacode/shakapacker/pull/443) by [G-Rath](https://github.com/g-rath).

- Remove `https` option for `webpack-dev-server` [PR 414](https://github.com/shakacode/shakapacker/pull/414) by [G-Rath](https://github.com/g-rath).

- Remove `verify_file_existance` method [PR 446](https://github.com/shakacode/shakapacker/pull/446) by [G-Rath](https://github.com/g-rath).

- Drop support for Ruby 2.6 [PR 415](https://github.com/shakacode/shakapacker/pull/415) by [G-Rath](https://github.com/g-rath).

- Drop support for Node v12 [PR 431](https://github.com/shakacode/shakapacker/pull/431) by [G-Rath](https://github.com/g-rath).

- Enable `ensure_consistent_versioning` by default [PR 447](https://github.com/shakacode/shakapacker/pull/447) by [G-Rath](https://github.com/g-rath).

- Asset files put in `additional_paths` will have their path stripped just like with the `source_path`. [PR 403](https://github.com/shakacode/shakapacker/pull/403) by [paypro-leon](https://github.com/paypro-leon).

- Remove `isArray` utility (just use `Array.isArray` directly) and renamed a few files [PR 454](https://github.com/shakacode/shakapacker/pull/454) by [G-Rath](https://github.com/g-rath).

- Make JavaScript test helper utilities internal (`chdirTestApp`, `chdirCwd`, `resetEnv`) [PR 458](https://github.com/shakacode/shakapacker/pull/458) by [G-Rath](https://github.com/g-rath).

## [v7.2.3] - March 23, 2024

### Added

- Emit warnings instead of errors when compilation is success but stderr is not empty. [PR 416](https://github.com/shakacode/shakapacker/pull/416) by [n-rodriguez](https://github.com/n-rodriguez).
- Allow `webpack-dev-server` v5. [PR 418](https://github.com/shakacode/shakapacker/pull/418) by [G-Rath](https://github.com/g-rath)

### Removed

- Removes dependency on `glob` library. [PR 435](https://github.com/shakacode/shakapacker/pull/435) by [tomdracz](https://github.com/tomdracz).

### Fixed

- Uses config file passed in `SHAKAPACKER_CONFIG` consistently.[PR 448](https://github.com/shakacode/shakapacker/pull/448) by [tomdracz](https://github.com/tomdracz).

  Previously this could have been ignored in few code branches, especially when checking for available environments.

## [v7.2.2] - January 19, 2024

### Added

- Allow `compression-webpack-plugin` v11. [PR 406](https://github.com/shakacode/shakapacker/pull/406) by [tagliala](https://github.com/tagliala).

## [v7.2.1] - December 30, 2023

### Fixed

- Show deprecation message for `relative_url_root` only if it is set. [PR 400](https://github.com/shakacode/shakapacker/pull/400) by [ahangarha](https://github.com/ahangarha).

## [v7.2.0] - December 28, 2023

### Added

- Experimental support for other JS package managers using `package_json` gem [PR 349](https://github.com/shakacode/shakapacker/pull/349) by [G-Rath](https://github.com/g-rath).
- Support `hmr: only` configuration [PR 378](https://github.com/shakacode/shakapacker/pull/378) by [SimenB](https://github.com/SimenB).
- Use `config/shakapacker.yml` as the secondary source for `asset_host` and `relative_url_root` configurations [PR 376](https://github.com/shakacode/shakapacker/pull/376) by [ahangarha](https://github.com/ahangarha).

### Fixed

- Recommend `server` option instead of the deprecated `https` option when `--https` is provided [PR 380](https://github.com/shakacode/shakapacker/pull/380) by [G-Rath](https://github.com/g-rath)
- Recompile assets on asset host change [PR 364](https://github.com/shakacode/shakapacker/pull/364) by [ahangarha](https://github.com/ahangarha).
- Add deprecation warning for `https` option in `shakapacker.yml` (use `server: 'https'` instead) [PR 382](https://github.com/shakacode/shakapacker/pull/382) by [G-Rath](https://github.com/g-rath).
- Disable Hot Module Replacement in `webpack-dev-server` when `hmr: false` [PR 392](https://github.com/shakacode/shakapacker/pull/392) by [thedanbob](https://github.com/thedanbob).

### Deprecated

- The usage of `relative_url_root` is deprecated in Shakapacker and will be removed in v8. [PR 376](https://github.com/shakacode/shakapacker/pull/376) by [ahangarha](https://github.com/ahangarha).

## [v7.1.0] - September 30, 2023

### Added

- Support passing custom webpack config directly to `generateWebpackConfig` for merging [PR 343](https://github.com/shakacode/shakapacker/pull/343) by [G-Rath](https://github.com/g-rath).

### Fixed

- Use `NODE_OPTIONS` to enable Node-specific debugging flags [PR 350](https://github.com/shakacode/shakapacker/pull/350).
- Add the boilerplate `application.js` into `packs/` [PR 363](https://github.com/shakacode/shakapacker/pull/363).

## [v7.0.3] - July 7, 2023

### Fixed

- Fixed commands execution for projects with space in the absolute path [PR 322](https://github.com/shakacode/shakapacker/pull/322) by [kukicola](https://github.com/kukicola).

## [v7.0.2] - July 3, 2023

### Fixed

- Fixed creation of assets:precompile if it is missing [PR 325](https://github.com/shakacode/shakapacker/pull/325) by [ahangarha](https://github.com/ahangarha).

## [v7.0.1] - June 27, 2023

### Fixed

- Fixed the condition for showing warning for setting `useContentHash` to `false` in the production environment. [PR 320](https://github.com/shakacode/shakapacker/pull/320) by [ahangarha](https://github.com/ahangarha).

## [v7.0.0] - June 23, 2023

### Breaking changes

- Removes defaults passed to `@babel/preset-typescript`. [PR 273](https://github.com/shakacode/shakapacker/pull/273) by [tomdracz](https://github.com/tomdracz).

  `@babel/preset-typescript` has been initialised in default configuration with `{ allExtensions: true, isTSX: true }` - meaning every file in the codebase was treated as TSX leading to potential issues. This has been removed and returns to sensible default of the preset which is to figure out the file type from the extensions. This change might affect generated output however so it is marked as breaking.

- Export immutable webpackConfig function. [PR 293](https://github.com/shakacode/shakapacker/pull/293) by [tomdracz](https://github.com/tomdracz).

  The `webpackConfig` property in the `shakapacker` module has been updated to be a function instead of a global mutable webpack configuration. This function now returns an immutable webpack configuration object, which ensures that any modifications made to it will not affect any other usage of the webpack configuration. If a project still requires the old mutable object, it can be accessed by replacing `webpackConfig` with `globalMutableWebpackConfig`. Check [v7-upgrade](https://github.com/shakacode/shakapacker/blob/main/docs/v7_upgrade.md) documentation for more detail.

### Added

- Set CSS modules mode depending on file type. [PR 261](https://github.com/shakacode/shakapacker/pull/261) by [talyuk](https://github.com/talyuk).
- All standard webpack entries with the camelCase format are now supported in `shakapacker.yml` in snake_case format. [PR276](https://github.com/shakacode/shakapacker/pull/276) by [ahangarha](https://github.com/ahangarha).
- The `shakapacker:install` rake task now has an option to force overriding files using `FORCE=true` environment variable [PR311](https://github.com/shakacode/shakapacker/pull/311) by [ahangarha](https://github.com/ahangarha).
- Allow configuration of use of contentHash for specific environment [PR 234](https://github.com/shakacode/shakapacker/pull/234) by [justin808](https://github/justin808).

### Changed

- Rename Webpacker to Shakapacker in the entire project including config files, binstubs, environment variables, etc. with a high degree of backward compatibility.

  This change might be breaking for certain setups and edge cases. More information: [v7 Upgrade Guide](./docs/v7_upgrade.md) [PR157](https://github.com/shakacode/shakapacker/pull/157) by [ahangarha](https://github.com/ahangarha)

- Set `source_entry_path` to `packs` and `nested_entries` to `true` in`shakapacker.yml` [PR 284](https://github.com/shakacode/shakapacker/pull/284) by [ahangarha](https://github.com/ahangarha).
- Dev server configuration is modified to follow [webpack recommended configurations](https://webpack.js.org/configuration/dev-server/) for dev server. [PR276](https://github.com/shakacode/shakapacker/pull/276) by [ahangarha](https://github.com/ahangarha):
  - Deprecated `https` entry is removed from the default configuration file, allowing to set `server` or `https` as per the project requirements. For more detail, check webpack documentation. The `https` entry can be effective only if there is no `server` entry in the config file.
  - `allowed_hosts` is now set to `auto` instead of `all` by default.

- Remove the arbitrary stripping of the top-level directory when generating static file paths. [PR 283](https://github.com/shakacode/shakapacker/pull/283) by [tomdracz](https://github.com/tomdracz).

  Prior to this change, top level directory of static assets like images and fonts was stripped. This meant that file in `app/javascript/images/image.png` would be output to `static/image.png` directory and could be referenced through helpers as `image_pack_tag("image.jpg")` or `image_pack_tag("static/image.jpg")`.

  Going forward, the top level directory of static files will be retained so this will necessitate the update of file name references in asset helpers. In the example above, the file sourced from `app/javascript/images/image.png` will be now output to `static/images/image.png` and needs to be referenced as `image_pack_tag("images/image.jpg")` or `image_pack_tag("static/images/image.jpg")`.

### Fixed

- Move compilation lock file into the working directory. [PR 272](https://github.com/shakacode/shakapacker/pull/272) by [tomdracz](https://github.com/tomdracz).
- Process `source_entry_path` with values starting with `/` as a relative path to `source_path` [PR 284](https://github.com/shakacode/shakapacker/pull/284) by [ahangarha](https://github.com/ahangarha).
- Removes defaults passed to `@babel/preset-typescript` to make it possible to have projects with mix of JS and TS code [PR 273](https://github.com/shakacode/shakapacker/pull/273) by [tomdracz](https://github.com/tomdracz).

  `@babel/preset-typescript` has been initialised in default configuration with `{ allExtensions: true, isTSX: true }` - meaning every file in the codebase was treated as TSX leading to potential issues. This has been removed and returns to sensible default of the preset which is to figure out the file type from the extensions. This change might affect generated output however so it is marked as breaking.

- Fixed RC version detection during installation. [PR312](https://github.com/shakacode/shakapacker/pull/312) by [ahangarha](https://github.com/ahangarha)
- Fix addition of webpack-dev-server to devDependencies during installation. [PR310](https://github.com/shakacode/shakapacker/pull/310) by [ahangarha](https://github.com/ahangarha)

### Removed

- Remove redundant enhancement for precompile task to run `yarn install` [PR 270](https://github.com/shakacode/shakapacker/pull/270) by [ahangarha](https://github.com/ahangarha).
- Remove deprecated `check_yarn_integrity` from `Shakapacker::Configuration` [PR SP288](https://github.com/shakacode/shakapacker/pull/288) by [ahangarha](https://github.com/ahangarha).

## [v6.6.0] - March 7, 2023

### Improved

- Allow configuration of webpacker.yml through env variable. [PR 254](https://github.com/shakacode/shakapacker/pull/254) by [alecslupu](https://github.com/alecslupu).

## [v6.5.6] - February 11, 2023

### Fixed

- Fixed failing to update `bin/setup` file due to different formats of the file in different versions of Rails. [PR 229](https://github.com/shakacode/shakapacker/pull/229) by [ahangarha](https://github.com/ahangarha).

- Upgrade several JS dependencies to fix security issues. [PR 243](https://github.com/shakacode/shakapacker/pull/243) by [ahangarha](https://github.com/ahangarha).

- Added `prepend_javascript_pack_tag` to helpers. Allows to move an entry to the top of queue. Handy when calling from the layout to make sure an entry goes before the view and partial `append_javascript_pack_tag` entries. [PR 235](https://github.com/shakacode/shakapacker/pull/235) by [paypro-leon](https://github.com/paypro-leon).

- Fixed [issue](https://github.com/shakacode/shakapacker/issues/208) to support directories under `node_modules/*` in the `additional_paths` property of `webpacker.yml` [PR 240](https://github.com/shakacode/shakapacker/pull/240) by [vaukalak](https://github.com/vaukalak).
- Remove duplicate yarn installs. [PR 238](https://github.com/shakacode/shakapacker/pull/238) by [justin808](https://github/justin808).
- Remove unneeded code related to CSP config for generator. [PR 223](https://github.com/shakacode/shakapacker/pull/223) by [ahangarha](https://github/ahangarha).

## [v6.5.5] - December 28, 2022

### Improved

- Describe keys different from `webpack-dev-server` in generated `webpacker.yml`. [PR 194](https://github.com/shakacode/shakapacker/pull/194) by [alexeyr](https://github.com/alexeyr).
- Allow webpack-cli v5 [PR 216](https://github.com/shakacode/shakapacker/pull/216) by [tagliala](https://github.com/tagliala).
- Allow babel-loader v9 [PR 215](https://github.com/shakacode/shakapacker/pull/215) by [tagliala](https://github.com/tagliala).

## [v6.5.4] - November 4, 2022

### Fixed

- Fixed regression caused by 6.5.3. PR #192 introduce extra split() call. [PR 202](https://github.com/shakacode/shakapacker/pull/202) by [Eric-Guo](https://github.com/Eric-Guo).

## [v6.5.3] - November 1, 2022

### Improved

- Set RAILS_ENV and BUNDLE_GEMFILE env values before requiring `bundler/setup`, `webpacker`, and `webpacker/webpack_runner`. [PR 190](https://github.com/shakacode/shakapacker/pull/190) by [betmenslido](https://github.com/betmenslido).
- The `mini-css-extract-plugin` may cause various warnings indicating CSS order conflicts when using a [File-System-based automated bundle generation feature](https://www.shakacode.com/react-on-rails/docs/guides/file-system-based-automated-bundle-generation/).
  CSS order warnings can be disabled in projects where CSS ordering has been mitigated by consistent use of scoping or naming conventions. Added `css_extract_ignore_order_warnings` flag to webpacker configuration to disable the order warnings by [pulkitkkr](https://github.com/shakacode/shakapacker/pull/185) in [PR 192](https://github.com/shakacode/shakapacker/pull/192).

## [v6.5.2] - September 8, 2022

### Upgrade

Remove the setting of the NODE_ENV in your `bin/webpacker` and `bin/webpacker-dev-server` files per [PR 185](https://github.com/shakacode/shakapacker/pull/185).

### Fixed

- Changed NODE_ENV defaults to the following and moved from binstubs to the runner. [PR 185](https://github.com/shakacode/shakapacker/pull/185) by [mage1711](https://github.com/mage1711).

```
ENV["NODE_ENV"] ||= (ENV["RAILS_ENV"] == "production") ? "production" : "development"
```

## [v6.5.1] - August 15, 2022

### Improved

- Resolve exact npm package version from lockfiles for constraint checking. [PR 170](https://github.com/shakacode/shakapacker/pull/170) by [G-Rath](https://github.com/G-Rath).

### Fixed

- `append_javascript_pack_tag` and `append_stylesheet_pack_tag` helpers return `nil` to prevent rendering the queue into view when using `<%= … %>` ERB syntax. [PR 167](https://github.com/shakacode/shakapacker/pull/167) by [ur5us](https://github.com/ur5us). While `<%=` should not be used, it's OK to return nil in case it's misused.
- Fixed non-runnable test due to wrong code nesting. [PR 173](https://github.com/shakacode/shakapacker/pull/173) by [ur5us](https://github.com/ur5us).
- Fixed default configurations not working for custom Rails environments [PR 168](https://github.com/shakacode/shakapacker/pull/168) by [ur5us](https://github.com/ur5us).
- Added accessor method for `nested_entries` configuration. [PR 176](https://github.com/shakacode/shakapacker/pull/176) by [pulkitkkr](https://github.com/pulkitkkr).

## [v6.5.0] - July 4, 2022

### Added

- `append_stylesheet_pack_tag` helper. It helps in configuring stylesheet pack names from the view for a route or partials. It is also required for filesystem-based automated Component Registry API on React on Rails gem. [PR 144](https://github.com/shakacode/shakapacker/pull/144) by [pulkitkkr](https://github.com/pulkitkkr).

### Improved

- Make sure at most one compilation runs at a time [PR 139](https://github.com/shakacode/shakapacker/pull/139) by [artemave](https://github.com/artemave)

## [v6.4.1] - June 5, 2022

### Fixed

- Restores automatic installation of yarn packages removed in [#131](https://github.com/shakacode/shakapacker/pull/131), with added deprecation notice. [PR 140](https://github.com/shakacode/shakapacker/pull/140) by [tomdracz](https://github.com/tomdracz).

  This will be again removed in Shakapacker v7 so you need to ensure you are installing yarn packages explicitly before the asset compilation, rather than relying on this behaviour through `asset:precompile` task (e.g. Capistrano deployment).

- Disable Spring being used by `rails-erb-loader`. [PR 141](https://github.com/shakacode/shakapacker/pull/141) by [tomdracz](https://github.com/tomdracz).

## [v6.4.0] - June 2, 2022

### Fixed

- Fixed [Issue 123: Rails 7.0.3 - Webpacker configuration file not found when running rails webpacker:install (shakapacker v6.3)](https://github.com/shakacode/shakapacker/issues/123) in [PR 136: Don't enhance precompile if no config #136](https://github.com/shakacode/shakapacker/pull/136) by [justin808](https://github.com/justin808).

### Added

- Configuration boolean option `nested_entries` to use nested entries. This was the default prior to v6.0. Because entries maybe generated, it's useful to allow a `generated` subdirectory. [PR 121](https://github.com/shakacode/shakapacker/pull/121) by [justin808](https://github.com/justin808).

### Improved

- Allow v10 of `compression-webpack-plugin` as a peer dependency. [PR 117](https://github.com/shakacode/shakapacker/pull/117) by [aried3r](https://github.com/aried3r).

- [Remove assets:precompile task enhancement #131](https://github.com/shakacode/shakapacker/pull/131) by [James Herdman](https://github.com/jherdman): Removed the `yarn:install` Rake task, and no longer enhance `assets:precompile` with said task. These tasks were used to ensure required NPM packages were installed before asset precompilation. Going forward you will need to ensure these packages are already installed yourself. Should you wish to restore this behaviour you'll need to [reimplement the task](https://github.com/shakacode/shakapacker/blob/bee661422f2c902aa8ac9cf8fa1f7ccb8142c914/lib/tasks/yarn.rake) in your own application.

## [v6.3.0] - May 19, 2022

### Improved

- Add ability to configure usage of either last modified timestamp and digest strategies when checking asset freshness. [PR 112](https://github.com/shakacode/shakapacker/pull/112) by [tomdracz](https://github.com/tomdracz).

### Fixed

- On Windows CSS urls no longer contain backslashes resulting in 404 errors. [PR 115](https://github.com/shakacode/shakapacker/pull/115) by [daniel-rikowski](https://github.com/daniel-rikowski).

## [v6.3.0-rc.1] - April 24, 2022

Note: [Rubygem is 6.3.0.pre.rc.1](https://rubygems.org/gems/shakapacker/versions/6.3.0.pre.rc.1) and [NPM is 6.3.0-rc.1](https://www.npmjs.com/package/shakapacker/v/6.3.0-rc.1).

### Changed

- Remove Loose mode from the default @babel-preset/env configuration. [PR 107](https://github.com/shakacode/shakapacker/pull/107) by [Jeremy Liberman](https://github.com/MrLeebo).

  Loose mode compiles the bundle down to be compatible with ES5, but saves space by skipping over behaviors that are considered edge cases. Loose mode can affect how your code runs in a variety of ways, but in newer versions of Babel it's better to use [Compiler Assumptions](https://babeljs.io/docs/en/assumptions) to have finer-grained control over which edge cases you're choosing to ignore.

  This change may increase the file size of your bundles, and may change some behavior in your app if your code touches upon one of the edge cases where Loose mode differs from native JavaScript. There are notes in the linked PR about how to turn Loose mode back on if you need to, but consider migrating to Compiler Assumptions when you can. If you have already customized your babel config, this change probably won't affect you.

### Added

- Adds `webpacker_precompile` setting to `webpacker.yml` to allow controlling precompile behaviour, similar to existing `ENV["WEBPACKER_PRECOMPILE"]` variable. [PR 102](https://github.com/shakacode/shakapacker/pull/102) by [Judahmeek](https://github.com/Judahmeek).
- Adds `append_javascript_pack_tag` helper. Allows for easier usage and coordination of multiple javascript packs. [PR 94](https://github.com/shakacode/shakapacker/pull/94) by [tomdracz](https://github.com/tomdracz).

### Improved

- Use last modified timestamps rather than file digest to determine compiler freshness. [PR 97](https://github.com/shakacode/shakapacker/pull/97) by [tomdracz](https://github.com/tomdracz).

  Rather than calculating SHA digest of all the files in the paths watched by the compiler, we are now comparing the modified time of the `manifest.json` file versus the latest modified timestamp of files and directories in watched paths. Unlike calculating digest, which only looked at the files, the new calculation also considers directory timestamps, including the parent ones (i.e. `config.source_path` folder timestamp will be checked together will timestamps of all files and directories inside of it).

  This change should result in improved compiler checks performance but might be breaking for certain setups and edge cases. If you encounter any issues, please report them at https://github.com/shakacode/shakapacker/issues.

- Bump dependency versions in package.json to address security vulnerabilities. [PR 109](https://github.com/shakacode/shakapacker/pull/109) by [tomdracz](https://github.com/tomdracz).
- Add `webpack-dev-server` as `peerDependency` to make its usage clear. [PR 109](https://github.com/shakacode/shakapacker/pull/109) by [tomdracz](https://github.com/tomdracz).

## [v6.2.1] - April 15, 2022

### Fixed

- Put back config.public_manifest_path, removed in 6.2.0 in PR 78. [PR 104](https://github.com/shakacode/shakapacker/pull/104) by [justin808](https://github.com/justin808).

## [v6.2.0] - March 22, 2022

### Added

- Make manifest_path configurable, to keep manifest.json private if desired. [PR 78](https://github.com/shakacode/shakapacker/pull/78) by [jdelStrother](https://github.com/jdelStrother).
- Rewrite webpack module rules as regular expressions. Allows for easy iteration during config customization. [PR 60](https://github.com/shakacode/shakapacker/pull/60) by [blnoonan](https://github.com/blnoonan).
- Initialization check to ensure shakapacker gem and NPM package version are consistent. Opt-in behaviour enabled by setting `ensure_consistent_versioning` configuration variable. [PR 51](https://github.com/shakacode/shakapacker/pull/51) by [tomdracz](https://github.com/tomdracz).
- Add `dev_server.inline_css: bool` config option to allow for opting out of style-loader and into mini-css-extract-plugin for CSS HMR in development. [PR 69](https://github.com/shakacode/shakapacker/pull/69) by [cheald](https://github.com/cheald).

### Improved

- Increase default connect timeout for dev server connections, establishing connections more reliably for busy machines. [PR 74](https://github.com/shakacode/shakapacker/pull/74) by [stevecrozz](https://github.com/stevecrozz).
- Allow multiple invocations of stylesheet_pack_tag (eg for a regular stylesheet & a print stylesheet). [PR 82](https://github.com/shakacode/shakapacker/pull/82) by [jdelStrother](https://github.com/jdelStrother).
- Tweak swc config for parity with Babel. [PR 79](https://github.com/shakacode/shakapacker/pull/79) by [dleavitt](https://github.com/dleavitt).

## [v6.1.1] - February 6, 2022

### Added

- Support for esbuild-loader. [PR 53](https://github.com/shakacode/shakapacker/pull/53) by [tomdracz](https://github.com/tomdracz).

## [v6.1.0] - February 4, 2022

### Added

- Support for SWC loader. [PR 29](https://github.com/shakacode/shakapacker/pull/29) by [tomdracz](https://github.com/tomdracz).

### Fixed

- Static asset subdirectories are retained after compilation, matching Webpacker v5 behaviour. [PR 47](https://github.com/shakacode/shakapacker/pull/47) by [tomdracz](https://github.com/tomdracz). Fixes issues [rails/webpacker#2956](https://github.com/rails/webpacker/issues/2956) which broke in [rails/webpacker#2802](https://github.com/rails/webpacker/pull/2802).

## [v6.0.2] - January 25, 2022

### Improved

- Fix incorrect command name in warning. [PR 33](https://github.com/shakacode/shakapacker/pull/33) by [tricknotes](https://github.com/tricknotes).

## [v6.0.1] - January 24, 2022

### Improved

- PR #21 removed pnp-webpack-plugin as a dev dependency but did not remove it from the peer dependency list. [PR 30](https://github.com/shakacode/shakapacker/pull/30) by [t27duck](https://github.com/t27duck).

## [v6.0.0 changes from v6.0.0.rc.6] - January 22, 2022

### Improved

- Raise on multiple invocations of javascript_pack_tag and stylesheet_pack_tag helpers. [PR 19](https://github.com/shakacode/shakapacker/pull/19) by [tomdracz](https://github.com/tomdracz).
- Remove automatic addition of node_modules into rails asset load path. [PR 20](https://github.com/shakacode/shakapacker/pull/20) by [tomdracz](https://github.com/tomdracz).
- Remove pnp-webpack-plugin. [PR 21](https://github.com/shakacode/shakapacker/pull/21) by [tomdracz](https://github.com/tomdracz).

### Merged from rails/webpacker

- Make watched_files_digest thread safe. [rails/webpacker #3233](https://github.com/rails/webpacker/pull/3233)
- Use single webpack config webpack.config.js. [rails/webpacker #3240](https://github.com/rails/webpacker/pull/3240)
- Switch to peer dependencies. [rails/webpacker #3234](https://github.com/rails/webpacker/pull/3234)

### Upgrading from rails/webpacker 6.0.0.rc.6

- Single default configuration file of `config/webpack/webpack.config.js`. Previously, the config file was set
  to `config/webpack/#{NODE_ENV}.js`.
- Changed all package.json dependencies to peerDependencies, so upgrading requires adding the dependencies, per the [UPGRADE GUIDE](./docs/v6_upgrade.md).

## [v6.0.0.rc.6 changes from v5.4] - Forked January 16, 2022

- `node_modules` will no longer be babel transformed compiled by default. This primarily fixes [rails issue #35501](https://github.com/rails/rails/issues/35501) as well as [numerous other webpacker issues](https://github.com/rails/webpacker/issues/2131#issuecomment-581618497). The disabled loader can still be required explicitly via:

  ```js
  const nodeModules = require("@rails/webpacker/rules/node_modules.js")
  environment.loaders.append("nodeModules", nodeModules)
  ```

- If you have added `environment.loaders.delete('nodeModules')` to your `environment.js`, this must be removed or you will receive an error (`Item nodeModules not found`).
- `extract_css` option was removed. Webpacker will generate a separate `application.css` file for the default `application` pack, as supported by multiple files per entry introduced in 5.0.0. [#2608](https://github.com/rails/webpacker/pull/2608). However, CSS will be inlined when the webpack-dev-server is used with `hmr: true`. JS package exports `inliningCss`. This is useful to enable HMR for React.
- Webpacker's wrapper to the `splitChunks()` API will now default `runtimeChunk: 'single'` which will help prevent potential issues when using multiple entry points per page [#2708](https://github.com/rails/webpacker/pull/2708).
- Changes `@babel/preset-env` modules option to `'auto'` per recommendation in the Babel docs [#2709](https://github.com/rails/webpacker/pull/2709)
- Adds experimental Yarn 2 support. Note you must manually set `nodeLinker: node-modules` in your `.yarnrc.yml`.
- Fixes dev server issues [#2898](https://github.com/rails/webpacker/pull/2898)
- Update static files path to from `media/` to `static/`.
- Deprecated configuration option `watched_paths`. Use `additional_paths` instead in `webpacker.yml`.

### Breaking changes

- Renamed `/bin/webpack` to `/bin/webpacker` and `/bin/webpack-dev-server` to `bin/webpacker-dev-server` to avoid confusion with underlying webpack executables.
- Removed integration installers
- Splitchunks enabled by default
- CSS extraction enabled by default, except when devServer is configured and running

## v5.4.3 and prior changes from rails/webpacker

See [CHANGELOG.md in rails/webpacker (up to v5.4.3)](https://github.com/rails/webpacker/blob/master/CHANGELOG.md)

[Unreleased]: https://github.com/shakacode/shakapacker/compare/v9.3.0...main
[v9.3.0]: https://github.com/shakacode/shakapacker/compare/v9.2.0...v9.3.0
[v9.2.0]: https://github.com/shakacode/shakapacker/compare/v9.1.0...v9.2.0
[v9.1.0]: https://github.com/shakacode/shakapacker/compare/v9.0.0...v9.1.0
[v9.0.0]: https://github.com/shakacode/shakapacker/compare/v8.4.0...v9.0.0
[v8.4.0]: https://github.com/shakacode/shakapacker/compare/v8.3.0...v8.4.0
[v8.3.0]: https://github.com/shakacode/shakapacker/compare/v8.2.0...v8.3.0
[v8.2.0]: https://github.com/shakacode/shakapacker/compare/v8.1.0...v8.2.0
[v8.1.0]: https://github.com/shakacode/shakapacker/compare/v8.0.2...v8.1.0
[v8.0.2]: https://github.com/shakacode/shakapacker/compare/v8.0.1...v8.0.2
[v8.0.1]: https://github.com/shakacode/shakapacker/compare/v8.0.0...v8.0.1
[v8.0.0]: https://github.com/shakacode/shakapacker/compare/v7.2.3...v8.0.0
[v7.2.3]: https://github.com/shakacode/shakapacker/compare/v7.2.2...v7.2.3
[v7.2.2]: https://github.com/shakacode/shakapacker/compare/v7.2.1...v7.2.2
[v7.2.1]: https://github.com/shakacode/shakapacker/compare/v7.2.0...v7.2.1
[v7.2.0]: https://github.com/shakacode/shakapacker/compare/v7.1.0...v7.2.0
[v7.1.0]: https://github.com/shakacode/shakapacker/compare/v7.0.3...v7.1.0
[v7.0.3]: https://github.com/shakacode/shakapacker/compare/v7.0.2...v7.0.3
[v7.0.2]: https://github.com/shakacode/shakapacker/compare/v7.0.1...v7.0.2
[v7.0.1]: https://github.com/shakacode/shakapacker/compare/v7.0.0...v7.0.1
[v7.0.0]: https://github.com/shakacode/shakapacker/compare/v6.6.0...v7.0.0
[v6.6.0]: https://github.com/shakacode/shakapacker/compare/v6.5.6...v6.6.0
[v6.5.6]: https://github.com/shakacode/shakapacker/compare/v6.5.5...v6.5.6
[v6.5.5]: https://github.com/shakacode/shakapacker/compare/v6.5.4...v6.5.5
[v6.5.4]: https://github.com/shakacode/shakapacker/compare/v6.5.3...v6.5.4
[v6.5.3]: https://github.com/shakacode/shakapacker/compare/v6.5.2...v6.5.3
[v6.5.2]: https://github.com/shakacode/shakapacker/compare/v6.5.1...v6.5.2
[v6.5.1]: https://github.com/shakacode/shakapacker/compare/v6.5.0...v6.5.1
[v6.5.0]: https://github.com/shakacode/shakapacker/compare/v6.4.1...v6.5.0
[v6.4.1]: https://github.com/shakacode/shakapacker/compare/v6.4.0...v6.4.1
[v6.4.0]: https://github.com/shakacode/shakapacker/compare/v6.3.0...v6.4.0
[v6.3.0]: https://github.com/shakacode/shakapacker/compare/v6.2.1...v6.3.0
[v6.2.1]: https://github.com/shakacode/shakapacker/compare/v6.2.0...v6.2.1
[v6.2.0]: https://github.com/shakacode/shakapacker/compare/v6.1.1...v6.2.0
[v6.1.1]: https://github.com/shakacode/shakapacker/compare/v6.1.0...v6.1.1
[v6.1.0]: https://github.com/shakacode/shakapacker/compare/v6.0.2...v6.1.0
[v6.0.2]: https://github.com/shakacode/shakapacker/compare/v6.0.1...v6.0.2
[v6.0.1]: https://github.com/shakacode/shakapacker/compare/v6.0.0...v6.0.1
[v6.0.0 changes from v6.0.0.rc.6]: https://github.com/shakacode/shakapacker/compare/aba79635e6ff6562ec04d3c446d57ef19a5fef7d...v6.0.0
[v6.0.0.rc.6 changes from v5.4]: https://github.com/rails/webpacker/compare/v5.4.3...aba79635e6ff6562ec04d3c446d57ef19a5fef7d<|MERGE_RESOLUTION|>--- conflicted
+++ resolved
@@ -13,20 +13,17 @@
 
 ### Fixed
 
-<<<<<<< HEAD
 - **Enhanced error handling for better security and debugging**. [PR #786](https://github.com/shakacode/shakapacker/pull/786) by [justin808](https://github.com/justin808).
   - Path validation now properly reports permission errors instead of silently handling them
   - Module loading errors now include original error context for easier troubleshooting
   - Improved security by only catching ENOENT errors in path resolution, rethrowing permission and access errors
   - Better type safety with custom ErrorWithCause interface and optional chaining for error.code checks
-=======
 - **Improved type safety and error handling in configExporter module**. [PR #778](https://github.com/shakacode/shakapacker/pull/778) by [justin808](https://github.com/justin808). Resolves [#707](https://github.com/shakacode/shakapacker/issues/707).
   - Enhanced type safety across configFile, buildValidator, and yamlSerializer modules
   - Improved error message preservation for webpack/rspack build failures
   - Fixed edge cases in YAML serialization (empty arrays, malformed objects)
   - More robust constructor name detection for object serialization
   - Better handling of Symbol, BigInt, and edge case types
->>>>>>> d1a3d783
 - **Default template no longer triggers production warning**. [PR #774](https://github.com/shakacode/shakapacker/pull/774) by [justin808](https://github.com/justin808). Fixes [#703](https://github.com/shakacode/shakapacker/issues/703).
   - Changed default `useContentHash` to `true` in `shakapacker.yml` template
   - Eliminates confusing warning about `useContentHash: false` not being allowed in production
