* For the changelog of versions prior to v6, see the [5.x stable branch of rails/webpacker](https://github.com/rails/webpacker/tree/5-x-stable).
* Please see the [v6 Upgrade Guide](./docs/v6_upgrade.md) to go from versions prior to v6.
* [ShakaCode](https://www.shakacode.com) offers support for upgrading from webpacker or using Shakapacker. If interested, contact [justin@shakacode.com](mailto:justin@shakacode.com).

## Versions
## [Unreleased]
Changes since last non-beta release.

*Please add entries here for your pull requests that are not yet released.*

<<<<<<< HEAD
### Fixed
- On Windows CSS urls no longer contain backslashes resulting in 404 errors. [PR 115](https://github.com/shakacode/shakapacker/pull/115) by [daniel-rikowski](https://github.com/daniel-rikowski).
=======
### Improved
- Add ability to configure usage of either last modified timestamp and digest strategies when checking asset freshness. [PR 112](https://github.com/shakacode/shakapacker/pull/112) by [tomdracz](https://github.com/tomdracz). 
>>>>>>> c5c4e2d8

## [v6.3.0-rc.1] - April 24, 2024

Note: [Rubygem is 6.3.0.pre.rc.1](https://rubygems.org/gems/shakapacker/versions/6.3.0.pre.rc.1) and [NPM is 6.3.0-rc.1](https://www.npmjs.com/package/shakapacker/v/6.3.0-rc.1).

### Changed
- Remove Loose mode from the default @babel-preset/env configuration. [PR 107](https://github.com/shakacode/shakapacker/pull/107) by [Jeremy Liberman](https://github.com/MrLeebo).

  Loose mode compiles the bundle down to be compatible with ES5, but saves space by skipping over behaviors that are considered edge cases. Loose mode can affect how your code runs in a variety of ways, but in newer versions of Babel it's better to use [Compiler Assumptions](https://babeljs.io/docs/en/assumptions) to have finer-grained control over which edge cases you're choosing to ignore. 

  This change may increase the file size of your bundles, and may change some behavior in your app if your code touches upon one of the edge cases where Loose mode differs from native JavaScript. There are notes in the linked PR about how to turn Loose mode back on if you need to, but consider migrating to Compiler Assumptions when you can. If you have already customized your babel config, this change probably won't affect you.
  
### Added
- Adds `webpacker_precompile` setting to `webpacker.yml` to allow controlling precompile behaviour, similar to existing `ENV["WEBPACKER_PRECOMPILE"]` variable. [PR 102](https://github.com/shakacode/shakapacker/pull/102) by [Judahmeek](https://github.com/Judahmeek).
- Adds `append_javascript_pack_tag` helper. Allows for easier usage and coordination of multiple javascript packs. [PR 94](https://github.com/shakacode/shakapacker/pull/94) by [tomdracz](https://github.com/tomdracz).

### Improved
- Use last modified timestamps rather than file digest to determine compiler freshness. [PR 97](https://github.com/shakacode/shakapacker/pull/97) by [tomdracz](https://github.com/tomdracz).

  Rather than calculating SHA digest of all the files in the paths watched by the compiler, we are now comparing the modified time of the `manifest.json` file versues the latest modified timestamp of files and directories in watched paths. Unlike calculating digest, which only looked at the files, the new calculation also considers directory timestamps, including the parent ones (i.e. `config.source_path` folder timestamp will be checked together will timestamps of all files and directories inside of it).

  This change should result in improved compiler checks performance but might be breaking for certain setups and edge cases. If you encounter any issues, please report them at https://github.com/shakacode/shakapacker/issues.

- Bump dependency versions in package.json to address security vulnerabilities. [PR 109](https://github.com/shakacode/shakapacker/pull/109) by [tomdracz](https://github.com/tomdracz).
- Add `webpack-dev-server` as `peerDependency` to make its usage clear. [PR 109](https://github.com/shakacode/shakapacker/pull/109) by [tomdracz](https://github.com/tomdracz).

## [v6.2.1] - April 15, 2022
### Fixed
- Put back config.public_manifest_path, removed in 6.2.0 in PR 78. [PR 104](https://github.com/shakacode/shakapacker/pull/104) by [justin808](https://github.com/justin808).

## [v6.2.0] - March 22, 2022

### Added
- Make manifest_path configurable, to keep manifest.json private if desired. [PR 78](https://github.com/shakacode/shakapacker/pull/78) by [jdelStrother](https://github.com/jdelStrother).
- Rewrite webpack module rules as regular expressions. Allows for easy iteration during config customization. [PR 60](https://github.com/shakacode/shakapacker/pull/60) by [blnoonan](https://github.com/blnoonan).
- Initialization check to ensure shakapacker gem and NPM package version are consistent. Opt-in behaviour enabled by setting `ensure_consistent_versioning` configuration variable. [PR 51](https://github.com/shakacode/shakapacker/pull/51) by [tomdracz](https://github.com/tomdracz).
- Add `dev_server.inline_css: bool` config option to allow for opting out of style-loader and into mini-extract-css-plugin for CSS HMR in development. [PR 69](https://github.com/shakacode/shakapacker/pull/69) by [cheald](https://github.com/cheald).

### Improved
- Increase default connect timeout for dev server connections, establishing connections more reliably for busy machines. [PR 74](https://github.com/shakacode/shakapacker/pull/74) by [stevecrozz](https://github.com/stevecrozz).
- Allow multiple invocations of stylesheet_pack_tag (eg for a regular stylesheet & a print stylesheet). [PR 82](https://github.com/shakacode/shakapacker/pull/82) by [jdelStrother](https://github.com/jdelStrother).
- Tweak swc config for parity with Babel. [PR 79](https://github.com/shakacode/shakapacker/pull/79) by [dleavitt](https://github.com/dleavitt).

## [v6.1.1] - February 6, 2022

### Added
- Support for esbuild-loader. [PR 53](https://github.com/shakacode/shakapacker/pull/53) by [tomdracz](https://github.com/tomdracz).

## [v6.1.0] - February 4, 2022
### Added
- Support for SWC loader. [PR 29](https://github.com/shakacode/shakapacker/pull/29) by [tomdracz](https://github.com/tomdracz).

### Fixed
- Static asset subdirectories are retained after compilation, matching Webpacker v5 behaviour. [PR 47](https://github.com/shakacode/shakapacker/pull/47) by [tomdracz](https://github.com/tomdracz). Fixes issues [rails/webpacker#2956](https://github.com/rails/webpacker/issues/2956) which broke in [rails/webpacker#2802](https://github.com/rails/webpacker/pull/2802).

## [v6.0.2] - January 25, 2022
### Improved
- Fix incorrect command name in warning. [PR 33](https://github.com/shakacode/shakapacker/pull/33) by [tricknotes](https://github.com/tricknotes).

## [v6.0.1] - January 24, 2022
### Improved
- PR #21 removed pnp-webpack-plugin as a dev dependency but did not remove it from the peer dependency list. [PR 30](https://github.com/shakacode/shakapacker/pull/30) by [t27duck](https://github.com/t27duck).

## [v6.0.0 changes from v6.0.0.rc.6] - January 22, 2022

### Improved
- Raise on multiple invocations of javascript_pack_tag and stylesheet_pack_tag helpers. [PR 19](https://github.com/shakacode/shakapacker/pull/19) by [tomdracz](https://github.com/tomdracz).
- Remove automatic addition of node_modules into rails asset load path. [PR 20](https://github.com/shakacode/shakapacker/pull/20) by [tomdracz](https://github.com/tomdracz).
- Remove pnp-webpack-plugin. [PR 21](https://github.com/shakacode/shakapacker/pull/21) by [tomdracz](https://github.com/tomdracz).


### Merged from rails/webpacker

- Make watched_files_digest thread safe. [rails/webpacker #3233](https://github.com/rails/webpacker/pull/3233)
- Use single webpack config webpack.config.js. [rails/webpacker #3240](https://github.com/rails/webpacker/pull/3240)
- Switch to peer dependencies. [rails/webpacker #3234](https://github.com/rails/webpacker/pull/3234)

### Upgrading from rails/webpacker 6.0.0.rc.6
- Single default configuration file of `config/webpack/webpack.config.js`. Previously, the config file was set
  to `config/webpack/#{NODE_ENV}.js`.
- Changed all package.json dependencies to peerDependencies, so upgrading requires adding the dependencies, per the [UPGRADE GUIDE](./docs/v6_upgrade.md).

## [v6.0.0.rc.6 changes from v5.4] - Forked January 16, 2022


- `node_modules` will no longer be babel transfomed compiled by default. This primarily fixes [rails issue #35501](https://github.com/rails/rails/issues/35501) as well as [numerous other webpacker issues](https://github.com/rails/webpacker/issues/2131#issuecomment-581618497). The disabled loader can still be required explicitly via:

  ```js
  const nodeModules = require('@rails/webpacker/rules/node_modules.js')
  environment.loaders.append('nodeModules', nodeModules)
  ```

- If you have added `environment.loaders.delete('nodeModules')` to your `environment.js`, this must be removed or you will receive an error (`Item nodeModules not found`).
- `extract_css` option was removed. Webpacker will generate a separate `application.css` file for the default `application` pack, as supported by multiple files per entry introduced in 5.0.0. [#2608](https://github.com/rails/webpacker/pull/2608). However, CSS will be inlined when the webpack-dev-server is used with `hmr: true`. JS package exports `inliningCss`. This is useful to enable HMR for React.
- Webpacker's wrapper to the `splitChunks()` API will now default `runtimeChunk: 'single'` which will help prevent potential issues when using multiple entry points per page [#2708](https://github.com/rails/webpacker/pull/2708).
- Changes `@babel/preset-env` modules option to `'auto'` per recommendation in the Babel docs [#2709](https://github.com/rails/webpacker/pull/2709)
- Adds experimental Yarn 2 support. Note you must manually set `nodeLinker: node-modules` in your `.yarnrc.yml`.
- Fixes dev server issues [#2898](https://github.com/rails/webpacker/pull/2898)
- Update static files path to from `media/` to `static/`.
- Deprecated configuration option `watched_paths`. Use `additional_paths` instead in `webpacker.yml`.

### Breaking changes
- Renamed `/bin/webpack` to `/bin/webpacker` and `/bin/webpack-dev-server` to `bin/webpacker-dev-server` to avoid confusion with underlying webpack executables.
- Removed integration installers
- Splitchunks enabled by default
- CSS extraction enabled by default, except when devServer is configured and running

## v5.4.3 and prior changes from rails/webpacker
See [CHANGELOG.md in rails/webpacker (up to v5.4.3)](https://github.com/rails/webpacker/blob/master/CHANGELOG.md) 

[Unreleased]: https://github.com/shakacode/shakapacker/compare/v6.3.0-rc.1...master
[v6.3.0-rc.1]: https://github.com/shakacode/shakapacker/compare/v6.2.1...v6.3.0-rc.1
[v6.2.1]: https://github.com/shakacode/shakapacker/compare/v6.2.0...v6.2.1
[v6.2.0]: https://github.com/shakacode/shakapacker/compare/v6.1.1...v6.2.0
[v6.1.1]: https://github.com/shakacode/shakapacker/compare/v6.1.0...v6.1.1
[v6.1.0]: https://github.com/shakacode/shakapacker/compare/v6.0.2...v6.1.0
[v6.0.2]: https://github.com/shakacode/shakapacker/compare/v6.0.1...v6.0.2
[v6.0.1]: https://github.com/shakacode/shakapacker/compare/v6.0.0...v6.0.1
[v6.0.0 changes from v6.0.0.rc.6]: https://github.com/shakacode/shakapacker/compare/aba79635e6ff6562ec04d3c446d57ef19a5fef7d...v6.0.0
[v6.0.0.rc.6 changes from v5.4]: https://github.com/rails/webpacker/compare/v5.4.3...aba79635e6ff6562ec04d3c446d57ef19a5fef7d<|MERGE_RESOLUTION|>--- conflicted
+++ resolved
@@ -8,13 +8,11 @@
 
 *Please add entries here for your pull requests that are not yet released.*
 
-<<<<<<< HEAD
+### Improved
+- Add ability to configure usage of either last modified timestamp and digest strategies when checking asset freshness. [PR 112](https://github.com/shakacode/shakapacker/pull/112) by [tomdracz](https://github.com/tomdracz). 
+
 ### Fixed
 - On Windows CSS urls no longer contain backslashes resulting in 404 errors. [PR 115](https://github.com/shakacode/shakapacker/pull/115) by [daniel-rikowski](https://github.com/daniel-rikowski).
-=======
-### Improved
-- Add ability to configure usage of either last modified timestamp and digest strategies when checking asset freshness. [PR 112](https://github.com/shakacode/shakapacker/pull/112) by [tomdracz](https://github.com/tomdracz). 
->>>>>>> c5c4e2d8
 
 ## [v6.3.0-rc.1] - April 24, 2024
 
