--- conflicted
+++ resolved
@@ -17,11 +17,8 @@
 
 ### Added
 
-<<<<<<< HEAD
 - **RBS type signatures for all public APIs**. [PR #808](https://github.com/shakacode/shakapacker/pull/808) by [justin808](https://github.com/justin808). Shakapacker now includes comprehensive RBS type signatures in the `sig/` directory, providing static type checking and improved IDE support. Benefits include IDE autocomplete, static type checking with Steep/TypeProf, self-documenting code, and safer refactoring. Type signatures cover all core APIs including `Shakapacker`, `Configuration`, `Helper`, `Manifest`, `Compiler`, `Commands`, and `DevServer`. See the README section on "Type Signatures with RBS" for usage examples and benefits.
-=======
 - **Support for `css_modules_export_mode` configuration option**. [PR #817](https://github.com/shakacode/shakapacker/pull/817) by [justin808](https://github.com/justin808). Adds `css_modules_export_mode` setting in `shakapacker.yml` to control CSS Modules export style. Set to `"named"` (default, v9+ behavior with true named exports) or `"default"` (v8 behavior with default export object). Allows teams to opt into v8-style exports for easier migration from v8 or when using TypeScript with strict type checking.
->>>>>>> 272cb11f
 - **`Configuration#data` public API method** with enhanced documentation and safety. [PR #820](https://github.com/shakacode/shakapacker/pull/820) by [justin808](https://github.com/justin808). The `Configuration#data` method is now part of the public Ruby API, providing stable access to raw configuration data. Returns a frozen hash with symbolized keys to prevent accidental mutations. Includes comprehensive test coverage and detailed RDoc documentation.
 - **Support for `javascript_transpiler: 'none'`** for completely custom webpack configurations. [PR #799](https://github.com/shakacode/shakapacker/pull/799) by [justin808](https://github.com/justin808). Allows users with custom webpack configs to skip Shakapacker's transpiler setup and validation by setting `javascript_transpiler: 'none'` in `shakapacker.yml`. Useful when managing transpilation entirely outside of Shakapacker's defaults.
 
