require "webpacker/env"
require "webpacker/configuration"
REGEX_MAP = /\A.*\.map\z/

namespace :webpacker do
  desc "Compile javascript packs using webpack for production with digests"
  task compile: ["webpacker:verify_install", :environment] do
    puts "Compiling webpacker assets 🎉"
<<<<<<< HEAD
    result = `NODE_ENV=#{Webpacker::Env.current} ./bin/webpack`
=======
    result = `NODE_ENV=production ./bin/webpack --json`
>>>>>>> c4d912db

    unless $?.success?
      puts JSON.parse(result)["errors"]
      exit! $?.exitstatus
    end

    puts "Compiled digests for all packs in #{Webpacker::Configuration.output_path}: "
    puts JSON.parse(File.read(Webpacker::Configuration.manifest_path))
  end
end

# Compile packs after we've compiled all other assets during precompilation
if Rake::Task.task_defined?("assets:precompile")
  Rake::Task["assets:precompile"].enhance do
    unless Rake::Task.task_defined?("yarn:install")
      # For Rails < 5.1
      Rake::Task["webpacker:yarn_install"].invoke
    end
    Rake::Task["webpacker:compile"].invoke
  end
end<|MERGE_RESOLUTION|>--- conflicted
+++ resolved
@@ -6,11 +6,7 @@
   desc "Compile javascript packs using webpack for production with digests"
   task compile: ["webpacker:verify_install", :environment] do
     puts "Compiling webpacker assets 🎉"
-<<<<<<< HEAD
-    result = `NODE_ENV=#{Webpacker::Env.current} ./bin/webpack`
-=======
-    result = `NODE_ENV=production ./bin/webpack --json`
->>>>>>> c4d912db
+    result = `NODE_ENV=#{Webpacker::Env.current} ./bin/webpack --json`
 
     unless $?.success?
       puts JSON.parse(result)["errors"]
