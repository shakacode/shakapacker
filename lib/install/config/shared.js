// Note: You must restart bin/webpack-watcher for changes to take effect

const webpack = require('webpack')
const path = require('path')
const process = require('process')
const glob = require('glob')
const extname = require('path-complete-extname')

let distDir = process.env.WEBPACK_DIST_DIR

if (distDir === undefined) {
  distDir = 'packs'
}

<<<<<<< HEAD
const config = {
  entry: glob.sync(path.join('app', 'javascript', 'packs', '*.js*')).reduce(
    (map, entry) => {
      const basename = path.basename(entry, extname(entry))
      const localMap = map
      localMap[basename] = path.resolve(entry)
      return localMap
    }, {}
  ),
=======
config = {
  entry: glob.sync(path.join('app', 'javascript', 'packs', '*.js*')).reduce((map, entry) => {
    const basename = path.basename(entry, extname(entry))
    map[basename] = path.resolve(entry)
    return map
  }, {}),
>>>>>>> 7aaaecae

  output: { filename: '[name].js', path: path.resolve('public', distDir) },

  module: {
    rules: [
<<<<<<< HEAD
      { test: /\.coffee(.erb)?$/, loader: 'coffee-loader' },
=======
      { test: /\.coffee(\.erb)?$/, loader: "coffee-loader" },
>>>>>>> 7aaaecae
      {
        test: /\.js(\.erb)?$/,
        exclude: /node_modules/,
        loader: 'babel-loader',
        options: {
          presets: [
            ['latest', { es2015: { modules: false } }]
          ]
        }
      },
      {
        test: /\.erb$/,
        enforce: 'pre',
        exclude: /node_modules/,
        loader: 'rails-erb-loader',
        options: {
          runner: 'DISABLE_SPRING=1 bin/rails runner'
        }
      }
    ]
  },

  plugins: [
    new webpack.EnvironmentPlugin(Object.keys(process.env))
  ],

  resolve: {
    extensions: ['.js', '.coffee'],
    modules: [
      path.resolve('app/javascript'),
      path.resolve('node_modules')
    ]
  },

  resolveLoader: {
    modules: [path.resolve('node_modules')]
  }
}

module.exports = {
  distDir,
  config
}<|MERGE_RESOLUTION|>--- conflicted
+++ resolved
@@ -12,7 +12,6 @@
   distDir = 'packs'
 }
 
-<<<<<<< HEAD
 const config = {
   entry: glob.sync(path.join('app', 'javascript', 'packs', '*.js*')).reduce(
     (map, entry) => {
@@ -22,24 +21,12 @@
       return localMap
     }, {}
   ),
-=======
-config = {
-  entry: glob.sync(path.join('app', 'javascript', 'packs', '*.js*')).reduce((map, entry) => {
-    const basename = path.basename(entry, extname(entry))
-    map[basename] = path.resolve(entry)
-    return map
-  }, {}),
->>>>>>> 7aaaecae
 
   output: { filename: '[name].js', path: path.resolve('public', distDir) },
 
   module: {
     rules: [
-<<<<<<< HEAD
       { test: /\.coffee(.erb)?$/, loader: 'coffee-loader' },
-=======
-      { test: /\.coffee(\.erb)?$/, loader: "coffee-loader" },
->>>>>>> 7aaaecae
       {
         test: /\.js(\.erb)?$/,
         exclude: /node_modules/,
