--- conflicted
+++ resolved
@@ -48,11 +48,7 @@
 #### 4.2 Run a single ruby test
 
 ```
-<<<<<<< HEAD
 bundle exec ruby -I test test/rake_tasks_test.rb -n test_rake_webpacker_install
-```
-=======
-ruby -I test test/rake_tasks_test.rb -n test_rake_webpacker_install
 ```
 
 # Testing the generator
@@ -63,5 +59,4 @@
    gem 'webpacker', path: "~/shakacode/forks/webpacker"
    ```   
 2. `bundle`
-3. Run the generator confirm that you got the right changes. 
->>>>>>> ddc99fae
+3. Run the generator confirm that you got the right changes. 