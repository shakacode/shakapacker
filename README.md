# Webpacker

[![Ruby specs](https://github.com/rails/webpacker/workflows/Ruby%20specs/badge.svg)](https://github.com/rails/webpacker/actions)
[![Jest specs](https://github.com/rails/webpacker/workflows/Jest%20specs/badge.svg)](https://github.com/rails/webpacker/actions)
[![Rubocop](https://github.com/rails/webpacker/workflows/Rubocop/badge.svg)](https://github.com/rails/webpacker/actions)
[![JS lint](https://github.com/rails/webpacker/workflows/JS%20lint/badge.svg)](https://github.com/rails/webpacker/actions)

[![node.js](https://img.shields.io/badge/node-%3E%3D%2012.0.0-brightgreen.svg)](https://www.npmjs.com/package/@rails/webpacker)
[![Gem](https://img.shields.io/gem/v/webpacker.svg)](https://rubygems.org/gems/webpacker)

Webpacker makes it easy to use the JavaScript pre-processor and bundler
[Webpack v5](https://webpack.js.org/)
to manage application-like JavaScript in Rails. It can coexist with the asset pipeline,
leaving Webpack responsible solely for app-like JavaScript, or it can be used exclusively, making it also responsible for images, fonts, and CSS.

**NOTE:** The master branch now hosts the code for v6.x.x. Please refer to [5-x-stable](https://github.com/rails/webpacker/tree/5-x-stable) branch for 5.x documentation.

Visit [Shipping Webpacker v6 – Status](https://discuss.rubyonrails.org/t/shipping-webpacker-v6-status/79683) for the latest news on a v6 release.

Pleaes see the [new rails/webpacker discussion forum](https://discuss.rubyonrails.org/c/webpacker/10) to discuss debugging and troubleshooting tips. Please open issues for bugs and feature requests.

<!-- START doctoc generated TOC please keep comment here to allow auto update -->
<!-- DON'T EDIT THIS SECTION, INSTEAD RE-RUN doctoc TO UPDATE -->

- [Prerequisites](#prerequisites)
- [Features](#features)
  - [Optional support](#optional-support)
- [Installation](#installation)
  - [Rails v6](#rails-v6)
  - [Rails v7](#rails-v7)
  - [Manual Installation Steps](#manual-installation-steps)
- [Usage](#usage)
      - [Defer for `javascript_pack_tag`](#defer-for-javascript_pack_tag)
    - [Server-Side Rendering (SSR)](#server-side-rendering-ssr)
  - [Development](#development)
  - [Webpack Configuration](#webpack-configuration)
  - [Babel configuration](#babel-configuration)
  - [Integrations](#integrations)
    - [React](#react)
    - [Typescript](#typescript)
    - [CoffeeScript](#coffeescript)
    - [TypeScript](#typescript)
    - [CSS](#css)
    - [Postcss](#postcss)
    - [Sass](#sass)
    - [Less](#less)
    - [Stylus](#stylus)
    - [Other frameworks](#other-frameworks)
  - [Custom Rails environments](#custom-rails-environments)
  - [Upgrading](#upgrading)
- [Paths](#paths)
  - [Additional paths](#additional-paths)
- [Deployment](#deployment)
- [Troubleshooting](#troubleshooting)
- [Contributing](#contributing)
- [License](#license)

<!-- END doctoc generated TOC please keep comment here to allow auto update -->

## Prerequisites

- Ruby 2.7+
- Rails 5.2+
- Node.js 12.13.0+ || 14+
- Yarn

## Features

- [Webpack v5](https://webpack.js.org/)
- ES6 with [babel](https://babeljs.io/)
- Automatic code splitting using multiple entry points
- Asset compression, source-maps, and minification
- CDN support
- Rails view helpers
- Extensible and configurable

### Optional support

  _requires extra packages to be installed_

  - Stylesheets - Sass, Less, Stylus and Css, PostCSS
  - CoffeeScript
  - TypeScript
  - React

## Installation

### Rails v6
With Rails v6, webpacker is installed by default:
```bash
rails new myapp
```

### Rails v7

With Rails v7, skip JavaScript for a new app and follow below Manual Installation Steps to manually add the `webpacker` gem to your Gemfile. 
```bash
rails new myapp --skip-javascript
```

### Manual Installation Steps
Update your `Gemfile`:

```ruby
# Gemfile
gem 'webpacker', '~> 6.0'

# OR if you prefer to use master
gem 'webpacker', git: 'https://github.com/rails/webpacker.git'
yarn add https://github.com/rails/webpacker.git
```

Then running the following to install Webpacker:

```bash
./bin/bundle install
./bin/rails webpacker:install
```

When `package.json` and/or `yarn.lock` changes, such as when pulling down changes to your local environment in a team settings, be sure to keep your NPM packages up-to-date:

```bash
yarn
```

<<<<<<< HEAD
Note, in v6, most JS packages are peer dependencies. Thus, the installer will add the packages:

```bash
yarn add @babel/core @babel/plugin-transform-runtime @babel/preset-env @babel/runtime babel-loader \
  compression-webpack-plugin pnp-webpack-plugin terser-webpack-plugin \
  webpack webpack-assets-manifest webpack-cli webpack-merge webpack-sources webpack-dev-server
```

Previously, these "webpack" and "babel" packages were direct dependencies for `@rails/webpacker`. By
making these peer dependencies, you have control over the versions used in your webpack and babel configs.

### Usage
=======
## Usage
>>>>>>> 26b4d8ee

Once installed, you can start writing modern ES6-flavored JavaScript apps right away:

```yml
app/javascript:
  # Only Webpack entry files here
  └── application.js
  └── application.css
  └── src:
  │   └── my_component.js
  └── stylesheets:
  │   └── my_styles.css
  └── images:
      └── logo.svg
```

You can then link the JavaScript pack in Rails views using the `javascript_pack_tag` helper. If you have styles imported in your pack file, you can link them by using `stylesheet_pack_tag`:

```erb
<%= javascript_pack_tag 'application' %>
<%= stylesheet_pack_tag 'application' %>
```

The `javascript_pack_tag` and `stylesheet_pack_tag` helpers will include all the transpiled
packs with the chunks in your view, which creates html tags for all the chunks.

The result looks like this:

```erb
<%= javascript_pack_tag 'calendar', 'map', 'data-turbolinks-track': 'reload' %>

<script src="/packs/vendor-16838bab065ae1e314.js" data-turbolinks-track="reload" defer></script>
<script src="/packs/calendar~runtime-16838bab065ae1e314.js" data-turbolinks-track="reload" defer></script>
<script src="/packs/calendar-1016838bab065ae1e314.js" data-turbolinks-track="reload" defer"></script>
<script src="/packs/map~runtime-16838bab065ae1e314.js" data-turbolinks-track="reload" defer></script>
<script src="/packs/map-16838bab065ae1e314.js" data-turbolinks-track="reload" defer></script>
```

**Important:** Pass all your pack names as multiple arguments, not multiple calls, when using `javascript_pack_tag` and the **`stylesheet_pack_tag`. Otherwise, you will get duplicated chunks on the page. Be especially careful if you might be calling these view helpers from your view, partials, and the layout for a page. You will need some logic to ensure you call the helpers only once with multiple arguments.

```erb
<%# DO %>
<%= javascript_pack_tag 'calendar', 'map' %>
<%= stylesheet_pack_tag 'calendar', 'map' %>

<%# DON'T %>
<%= javascript_pack_tag 'calendar' %>
<%= javascript_pack_tag 'map' %>
<%= stylesheet_pack_tag 'calendar' %>
<%= stylesheet_pack_tag 'map' %>
```

If you want to link a static asset for `<img />` tag, you can use the `asset_pack_path` helper:
```erb
<img src="<%= asset_pack_path 'images/logo.svg' %>" />
```

Or use the dedicated helper:
```erb
<%= image_pack_tag 'application.png', size: '16x10', alt: 'Edit Entry' %>
<%= image_pack_tag 'picture.png', srcset: { 'picture-2x.png' => '2x' } %>
```

If you want to create a favicon:
```erb
<%= favicon_pack_tag 'mb-icon.png', rel: 'apple-touch-icon', type: 'image/png' %>
```

If you want to preload a static asset in your `<head>`, you can use the `preload_pack_asset` helper:
```erb
<%= preload_pack_asset 'fonts/fa-regular-400.woff2' %>
```

If you want to use images in your stylesheets:

```css
.foo {
  background-image: url('../images/logo.svg')
}
```
##### Defer for `javascript_pack_tag`
Note, the default of "defer" for the `javascript_pack_tag`. You can override that to `false`. If you expose jquery globally with `expose-loader,` by using `import $ from "expose-loader?exposes=$,jQuery!jquery"` in your `app/packs/entrypoints/application.js`, pass the option `defer: false` to your `javascript_pack_tag`.

#### Server-Side Rendering (SSR)

Note, if you are using server-side rendering of JavaScript with dynamic code-splitting, as is often done with extensions to Webpacker, like [React on Rails](https://github.com/shakacode/react_on_rails), your JavaScript should create the link prefetch HTML tags that you will use, so you won't need to use to `asset_pack_path` in those circumstances.

**Note:** In order for your styles or static assets files to be available in your view, you would need to link them in your "pack" or entry file. Otherwise, Webpack won't know to package up those files.

### Development

Webpacker ships with two binstubs: `./bin/webpacker` and `./bin/webpacker-dev-server`. Both are thin wrappers around the standard `webpack.js` and `webpack-dev-server.js` executables to ensure that the right configuration files and environmental variables are loaded based on your environment.

In development, Webpacker compiles on demand rather than upfront by default. This happens when you refer to any of the pack assets using the Webpacker helper methods. This means that you don't have to run any separate processes. Compilation errors are logged to the standard Rails log. However, this auto-compilation happens when a web request is made that requires an updated webpack build, not when files change. Thus, that can be painfully slow for front-end development in this default way. Instead, you should either run the `bin/webpacker --watch` or run `./bin/webpacker-dev-server`

If you want to use live code reloading, or you have enough JavaScript that on-demand compilation is too slow, you'll need to run `./bin/webpacker-dev-server` or `ruby ./bin/webpacker-dev-server`. Windows users will need to run these commands in a terminal separate from `bundle exec rails s`. This process will watch for changes in the relevant files, defined by `webpacker.yml` configuration settings for `source_path`, `source_entry_path`, and `additional_paths`, and it will then automatically reload the browser to match. This feature is also known as [Hot Module Replacement](https://webpack.js.org/concepts/hot-module-replacement/).

```bash
# webpack dev server
./bin/webpacker-dev-server

# watcher
./bin/webpacker --watch --progress

# standalone build
./bin/webpacker --progress

# Help
./bin/webpacker help

# Version
./bin/webpacker version

# Info
./bin/webpacker info
```

Once you start this webpack development server, Webpacker will automatically start proxying all webpack asset requests to this server. When you stop this server, Rails will detect that it's not running and Rails will revert back to on-demand compilation _if_ you have the `compile` option set to true in your `config/webpacker.yml`

You can use environment variables as options supported by [webpack-dev-server](https://webpack.js.org/configuration/dev-server/) in the form `WEBPACKER_DEV_SERVER_<OPTION>`. Please note that these environmental variables will always take precedence over the ones already set in the configuration file, and that the _same_ environmental variables must be available to the `rails server` process.

```bash
WEBPACKER_DEV_SERVER_HOST=example.com WEBPACKER_DEV_SERVER_INLINE=true WEBPACKER_DEV_SERVER_HOT=false ./bin/webpacker-dev-server
```

By default, the webpack dev server listens on `localhost` in development for security purposes. However, if you want your app to be available over local LAN IP or a VM instance like vagrant, you can set the `host` when running `./bin/webpacker-dev-server` binstub:

```bash
WEBPACKER_DEV_SERVER_HOST=0.0.0.0 ./bin/webpacker-dev-server
```

**Note:** You need to allow webpack-dev-server host as an allowed origin for `connect-src` if you are running your application in a restrict CSP environment (like Rails 5.2+). This can be done in Rails 5.2+ in the CSP initializer `config/initializers/content_security_policy.rb` with a snippet like this:

```ruby
Rails.application.config.content_security_policy do |policy|
  policy.connect_src :self, :https, 'http://localhost:3035', 'ws://localhost:3035' if Rails.env.development?
end
```

**Note:** Don't forget to prefix `ruby` when running these binstubs on Windows


### Webpack Configuration

Webpacker gives you a default configuration file for your test, development, and production environments in `config/webpack/*.js`. 

By default, you don't need to make any changes to `config/webpack/webpack.config.js` files since it's all standard production-ready configuration. However, if you do need to customize or add a new loader, this is where you would go.

Here is how you can modify webpack configuration:

You might add separate files to keep your code more organized.

```js
// config/webpack/custom.js
module.exports = {
  resolve: {
    alias: {
      jquery: 'jquery/src/jquery',
      vue: 'vue/dist/vue.js',
      React: 'react',
      ReactDOM: 'react-dom',
      vue_resource: 'vue-resource/dist/vue-resource'
    }
  }
}
```

Then `require` this file in your `config/webpack/webpack.config.js`:

```js
// config/webpack/webpack.config.js
const { webpackConfig, merge } = require('@rails/webpacker')
const customConfig = require('./custom')

module.exports = merge(webpackConfig, customConfig)
```

If you need access to configs within Webpacker's configuration, you can import them like so:

```js
// config/webpack/webpack.config.js
const { webpackConfig } = require('@rails/webpacker')

console.log(webpackConfig.output_path)
console.log(webpackConfig.source_path)

// Or to print out your whole webpack configuration
console.log(JSON.stringify(webpackConfig, undefined, 2))
```

### Babel configuration

By default, you will find the Webpacker preset in your `package.json`.

```json
"babel": {
  "presets": [
    "./node_modules/@rails/webpacker/package/babel/preset.js"
  ]
},
```

Optionally, you can change your Babel configuration by removing these lines in your `package.json` and add [a Babel configuration file](https://babeljs.io/docs/en/config-files) in your project. For an example customization based on the original, see [Customizing Babel Config](./docs/customizing_babel_config.md).

### Integrations

Webpacker out of the box supports JS and static assets (fonts, images etc.) compilation. To enable support for CoffeeScript or TypeScript install relevant packages:

#### React

See customization example the [Customizing Babel Config](./docs/customizing_babel_config.md) for React configuration.

#### Typescript
...if you are using typescript, update your `tsconfig.json`

```json
{
  "compilerOptions": {
    "declaration": false,
    "emitDecoratorMetadata": true,
    "experimentalDecorators": true,
    "lib": ["es6", "dom"],
    "module": "es6",
    "moduleResolution": "node",
    "sourceMap": true,
    "target": "es5",
    "jsx": "react",
    "noEmit": true
  },
  "exclude": ["**/*.spec.ts", "node_modules", "vendor", "public"],
  "compileOnSave": false
}
```

#### CoffeeScript

```bash
yarn add coffeescript coffee-loader
```

#### TypeScript

```bash
yarn add typescript @babel/preset-typescript
```

Babel won’t perform any type-checking on TypeScript code. To optionally use type-checking run:

```bash
yarn add fork-ts-checker-webpack-plugin
```

Add tsconfig.json

```json
{
  "compilerOptions": {
    "declaration": false,
    "emitDecoratorMetadata": true,
    "experimentalDecorators": true,
    "lib": ["es6", "dom"],
    "module": "es6",
    "moduleResolution": "node",
    "baseUrl": ".",
    "paths": {
      "*": ["node_modules/*", "app/packs/*"]
    },
    "sourceMap": true,
    "target": "es5",
    "noEmit": true
  },
  "exclude": ["**/*.spec.ts", "node_modules", "vendor", "public"],
  "compileOnSave": false
}
```

Then modify the webpack config to use it as a plugin:

```js
// config/webpack/webpack.config.js
const { webpackConfig, merge } = require("@rails/webpacker");
const ForkTSCheckerWebpackPlugin = require("fork-ts-checker-webpack-plugin");

module.exports = merge(webpackConfig, {
  plugins: [new ForkTSCheckerWebpackPlugin()],
});
```

#### CSS

To enable CSS support in your application, add following packages:

```bash
yarn add css-loader style-loader mini-css-extract-plugin css-minimizer-webpack-plugin
```

Optionally, add the `CSS` extension to webpack config for easy resolution.

```js
// config/webpack/webpack.config.js
const { webpackConfig, merge } = require('@rails/webpacker')
const customConfig = {
  resolve: {
    extensions: ['.css']
  }
}

module.exports = merge(webpackConfig, customConfig)
```

To enable `PostCSS`, `Sass` or `Less` support, add `CSS` support first and
then add the relevant pre-processors:

#### Postcss

```bash
yarn add postcss postcss-loader
```

Optionally add these two plugins if they are required in your `postcss.config.js`:
```bash
yarn add postcss-preset-env postcss-flexbugs-fixes
```

#### Sass

```bash
yarn add sass sass-loader
```

#### Less

```bash
yarn add less less-loader
```

#### Stylus

```bash
yarn add stylus stylus-loader
```

#### Other frameworks

Please follow webpack integration guide for relevant framework or library,

1. [Svelte](https://github.com/sveltejs/svelte-loader#install)
2. [Angular](https://v2.angular.io/docs/ts/latest/guide/webpack.html#!#configure-webpack)
3. [Vue](https://vue-loader.vuejs.org/guide/)

For example to add Vue support:
```js
// config/webpack/rules/vue.js
const { VueLoaderPlugin } = require('vue-loader')

module.exports = {
  module: {
    rules: [
      {
        test: /\.vue$/,
        loader: 'vue-loader'
      }
    ]
  },
  plugins: [new VueLoaderPlugin()],
  resolve: {
    extensions: ['.vue']
  }
}
```

```js
// config/webpack/webpack.config.js
const { webpackConfig, merge } = require('@rails/webpacker')
const vueConfig = require('./rules/vue')

module.exports = merge(vueConfig, webpackConfig)
```


### Custom Rails environments

Out of the box Webpacker ships with - development, test and production environments in `config/webpacker.yml` however, in most production apps extra environments are needed as part of deployment workflow. Webpacker supports this out of the box from version 3.4.0+ onwards.

You can choose to define additional environment configurations in webpacker.yml,

```yml
staging:
  <<: *default

  # Production depends on precompilation of packs prior to booting for performance.
  compile: false

  # Cache manifest.json for performance
  cache_manifest: true

  # Compile staging packs to a separate directory
  public_output_path: packs-staging
```

Otherwise Webpacker will use production environment as a fallback environment for loading configurations. Please note, `NODE_ENV` can either be set to `production`, `development` or `test`. This means you don't need to create additional environment files inside `config/webpacker/*` and instead use webpacker.yml to load different configurations using `RAILS_ENV`.

For example, the below command will compile assets in production mode but will use staging configurations from `config/webpacker.yml` if available or use fallback production environment configuration:

```bash
RAILS_ENV=staging bundle exec rails assets:precompile
```

And, this will compile in development mode and load configuration for cucumber environment if defined in webpacker.yml or fallback to production configuration

```bash
RAILS_ENV=cucumber NODE_ENV=development bundle exec rails assets:precompile
```

Please note, binstubs compiles in development mode however rake tasks compiles in production mode.

```bash
# Compiles in development mode unless NODE_ENV is specified, per the binstub source
./bin/webpacker
./bin/webpacker-dev-server

# Compiles in production mode by default unless NODE_ENV is specified, per `lib/tasks/webpacker/compile.rake`
bundle exec rails assets:precompile
bundle exec rails webpacker:compile
```

### Upgrading

You can run following commands to upgrade Webpacker to the latest stable version. This process involves upgrading the gem and related JavaScript packages:

```bash
# check your Gemfile for version restrictions
bundle update webpacker

# overwrite your changes to the default install files and revert any unwanted changes from the install
rails webpacker:install

# yarn 1 instructions
yarn upgrade @rails/webpacker --latest
yarn upgrade webpack-dev-server --latest

# yarn 2 instructions
yarn up @rails/webpacker@latest
yarn up webpack-dev-server@latest

# Or to install the latest release (including pre-releases)
yarn add @rails/webpacker@next
```

Also, consult the [CHANGELOG](./CHANGELOG.md) for additional upgrade links.

## Paths

By default, Webpacker ships with simple conventions for where the JavaScript app files and compiled webpack bundles will go in your Rails app. All these options are configurable from `config/webpacker.yml` file.

The configuration for what webpack is supposed to compile by default rests on the convention that every file in `app/packs/entrypoints/*`**(default)** or whatever path you set for `source_entry_path` in the `webpacker.yml` configuration is turned into their own output files (or entry points, as webpack calls it). Therefore you don't want to put anything inside `packs` directory that you do not want to be an entry file. As a rule of thumb, put all files you want to link in your views inside "packs" directory and keep everything else under `app/packs`.

Suppose you want to change the source directory from `app/packs` to `frontend` and output to `assets/packs`. This is how you would do it:

```yml
# config/webpacker.yml
source_path: frontend # packs are in frontend/packs
public_output_path: assets/packs # outputs to => public/assets/packs
```

Similarly you can also control and configure `webpack-dev-server` settings from `config/webpacker.yml` file:

```yml
# config/webpacker.yml
development:
  dev_server:
    host: localhost
    port: 3035
```

If you have `hmr` turned to true, then the `stylesheet_pack_tag` generates no output, as you will want to configure your styles to be inlined in your JavaScript for hot reloading. During production and testing, the `stylesheet_pack_tag` will create the appropriate HTML tags.

### Additional paths

If you are adding Webpacker to an existing app that has most of the assets inside `app/assets` or inside an engine, and you want to share that with webpack modules, you can use the `additional_paths` option available in `config/webpacker.yml`. This lets you
add additional paths that webpack should look up when resolving modules:

```yml
additional_paths: ['app/assets', 'vendor/assets']
```

You can then import these items inside your modules like so:

```js
// Note it's relative to parent directory i.e. app/assets
import 'stylesheets/main'
import 'images/rails.png'
```

**Note:** Please be careful when adding paths here otherwise it will make the compilation slow, consider adding specific paths instead of whole parent directory if you just need to reference one or two modules

**Also note:** While importing assets living outside your `source_path` defined in webpacker.yml (like, for instance, assets under `app/assets`) from within your packs using _relative_ paths like `import '../../assets/javascripts/file.js'` will work in development, Webpacker won't recompile the bundle in production unless a file that lives in one of it's watched paths has changed (check out `Webpacker::Compiler#watched_files_digest`). That's why you'd need to add `app/assets` to the additional_paths as stated above and use `import 'javascripts/file.js'` instead.


## Deployment

Webpacker hooks up a new `webpacker:compile` task to `assets:precompile`, which gets run whenever you run `assets:precompile`. If you are not using Sprockets, `webpacker:compile` is automatically aliased to `assets:precompile`. Similar to sprockets both rake tasks will compile packs in production mode but will use `RAILS_ENV` to load configuration from `config/webpacker.yml` (if available).

When compiling assets for production on a remote server, such as a continuous integration environment, it's recommended to use `yarn install --frozen-lockfile` to install NPM packages on the remote host to ensure that the installed packages match the `yarn.lock` file.

If you are using a CDN setup, webpacker will use the configured [asset host](https://guides.rubyonrails.org/configuring.html#rails-general-configuration) value to prefix URLs for images or font icons which are included inside JS code or CSS. It is possible to override this value during asset compilation by setting the `WEBPACKER_ASSET_HOST` environment variable.


## Troubleshooting

See the doc page for [Troubleshooting](./docs/troubleshooting.md).


## Contributing

[![Code Helpers](https://www.codetriage.com/rails/webpacker/badges/users.svg)](https://www.codetriage.com/rails/webpacker)

We encourage you to contribute to Webpacker! See [CONTRIBUTING](CONTRIBUTING.md) for guidelines about how to proceed.


## License

Webpacker is released under the [MIT License](https://opensource.org/licenses/MIT).<|MERGE_RESOLUTION|>--- conflicted
+++ resolved
@@ -123,7 +123,6 @@
 yarn
 ```
 
-<<<<<<< HEAD
 Note, in v6, most JS packages are peer dependencies. Thus, the installer will add the packages:
 
 ```bash
@@ -135,10 +134,7 @@
 Previously, these "webpack" and "babel" packages were direct dependencies for `@rails/webpacker`. By
 making these peer dependencies, you have control over the versions used in your webpack and babel configs.
 
-### Usage
-=======
 ## Usage
->>>>>>> 26b4d8ee
 
 Once installed, you can start writing modern ES6-flavored JavaScript apps right away:
 
